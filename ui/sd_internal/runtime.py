import json
import os, re
import traceback
import torch
import numpy as np
from omegaconf import OmegaConf
from PIL import Image, ImageOps
from tqdm import tqdm, trange
from itertools import islice
from einops import rearrange
import time
from pytorch_lightning import seed_everything
from torch import autocast
from contextlib import nullcontext
from einops import rearrange, repeat
from ldm.util import instantiate_from_config
from optimizedSD.optimUtils import split_weighted_subprompts
from transformers import logging

from gfpgan import GFPGANer
from basicsr.archs.rrdbnet_arch import RRDBNet
from realesrgan import RealESRGANer

import uuid

logging.set_verbosity_error()

# consts
config_yaml = "optimizedSD/v1-inference.yaml"
filename_regex = re.compile('[^a-zA-Z0-9]')

# api stuff
from . import Request, Response, Image as ResponseImage
import base64
from io import BytesIO
#from colorama import Fore

# local
stop_processing = False
temp_images = {}

ckpt_file = None
gfpgan_file = None
real_esrgan_file = None

model = None
modelCS = None
modelFS = None
model_gfpgan = None
model_real_esrgan = None

model_is_half = False
model_fs_is_half = False
device = None
unet_bs = 1
precision = 'autocast'
sampler_plms = None
sampler_ddim = None

has_valid_gpu = False
force_full_precision = False
try:
    gpu = torch.cuda.current_device()
    gpu_name = torch.cuda.get_device_name(gpu)
    print('GPU detected: ', gpu_name)

    force_full_precision = ('nvidia' in gpu_name.lower() or 'geforce' in gpu_name.lower()) and (' 1660' in gpu_name or ' 1650' in gpu_name) # otherwise these NVIDIA cards create green images
    if force_full_precision:
        print('forcing full precision on NVIDIA 16xx cards, to avoid green images. GPU detected: ', gpu_name)

    mem_free, mem_total = torch.cuda.mem_get_info(gpu)
    mem_total /= float(10**9)
    if mem_total < 3.0:
        print("GPUs with less than 3 GB of VRAM are not compatible with Stable Diffusion")
        raise Exception()

    has_valid_gpu = True
except:
    print('WARNING: No compatible GPU found. Using the CPU, but this will be very slow!')
    pass

def load_model_ckpt(ckpt_to_use, device_to_use='cuda', turbo=False, unet_bs_to_use=1, precision_to_use='autocast'):
    global ckpt_file, model, modelCS, modelFS, model_is_half, device, unet_bs, precision, model_fs_is_half

    device = device_to_use if has_valid_gpu else 'cpu'
    precision = precision_to_use if not force_full_precision else 'full'
    unet_bs = unet_bs_to_use

    unload_model()

    if device == 'cpu':
        precision = 'full'

    sd = load_model_from_config(f"{ckpt_to_use}.ckpt")
    li, lo = [], []
    for key, value in sd.items():
        sp = key.split(".")
        if (sp[0]) == "model":
            if "input_blocks" in sp:
                li.append(key)
            elif "middle_block" in sp:
                li.append(key)
            elif "time_embed" in sp:
                li.append(key)
            else:
                lo.append(key)
    for key in li:
        sd["model1." + key[6:]] = sd.pop(key)
    for key in lo:
        sd["model2." + key[6:]] = sd.pop(key)

    config = OmegaConf.load(f"{config_yaml}")

    model = instantiate_from_config(config.modelUNet)
    _, _ = model.load_state_dict(sd, strict=False)
    model.eval()
    model.cdevice = device
    model.unet_bs = unet_bs
    model.turbo = turbo

    modelCS = instantiate_from_config(config.modelCondStage)
    _, _ = modelCS.load_state_dict(sd, strict=False)
    modelCS.eval()
    modelCS.cond_stage_model.device = device

    modelFS = instantiate_from_config(config.modelFirstStage)
    _, _ = modelFS.load_state_dict(sd, strict=False)
    modelFS.eval()
    del sd

    if device != "cpu" and precision == "autocast":
        model.half()
        modelCS.half()
        modelFS.half()
        model_is_half = True
        model_fs_is_half = True
    else:
        model_is_half = False
        model_fs_is_half = False

    ckpt_file = ckpt_to_use

    print('loaded ', ckpt_file, 'to', device, 'precision', precision)

def unload_model():
    global model, modelCS, modelFS

    if model is not None:
        del model
        del modelCS
        del modelFS

    model = None
    modelCS = None
    modelFS = None

def load_model_gfpgan(gfpgan_to_use):
    global gfpgan_file, model_gfpgan

    if gfpgan_to_use is None:
        return

    gfpgan_file = gfpgan_to_use
    model_path = gfpgan_to_use + ".pth"

    if device == 'cpu':
        model_gfpgan = GFPGANer(model_path=model_path, upscale=1, arch='clean', channel_multiplier=2, bg_upsampler=None, device=torch.device('cpu'))
    else:
        model_gfpgan = GFPGANer(model_path=model_path, upscale=1, arch='clean', channel_multiplier=2, bg_upsampler=None, device=torch.device('cuda'))

    print('loaded ', gfpgan_to_use, 'to', device, 'precision', precision)

def load_model_real_esrgan(real_esrgan_to_use):
    global real_esrgan_file, model_real_esrgan

    if real_esrgan_to_use is None:
        return

    real_esrgan_file = real_esrgan_to_use
    model_path = real_esrgan_to_use + ".pth"

    RealESRGAN_models = {
        'RealESRGAN_x4plus': RRDBNet(num_in_ch=3, num_out_ch=3, num_feat=64, num_block=23, num_grow_ch=32, scale=4),
        'RealESRGAN_x4plus_anime_6B': RRDBNet(num_in_ch=3, num_out_ch=3, num_feat=64, num_block=6, num_grow_ch=32, scale=4)
    }

    model_to_use = RealESRGAN_models[real_esrgan_to_use]

    if device == 'cpu':
        model_real_esrgan = RealESRGANer(scale=2, model_path=model_path, model=model_to_use, pre_pad=0, half=False) # cpu does not support half
        model_real_esrgan.device = torch.device('cpu')
        model_real_esrgan.model.to('cpu')
    else:
        model_real_esrgan = RealESRGANer(scale=2, model_path=model_path, model=model_to_use, pre_pad=0, half=model_is_half)

    model_real_esrgan.model.name = real_esrgan_to_use

    print('loaded ', real_esrgan_to_use, 'to', device, 'precision', precision)

def get_base_path(disk_path, session_id, prompt, img_id, ext, suffix=None):
    if disk_path is None: return None
    if session_id is None: return None
    if ext is None: raise Exception('Missing ext')

    session_out_path = os.path.join(disk_path, session_id)
    os.makedirs(session_out_path, exist_ok=True)

    prompt_flattened = filename_regex.sub('_', prompt)[:50]
    

    if suffix is not None:
        return os.path.join(session_out_path, f"{prompt_flattened}_{img_id}_{suffix}.{ext}")
    return os.path.join(session_out_path, f"{prompt_flattened}_{img_id}.{ext}")

def apply_filters(filter_name, image_data):
    print(f'Applying filter {filter_name}...')
    gc()

    if filter_name == 'gfpgan':
        _, _, output = model_gfpgan.enhance(image_data[:,:,::-1], has_aligned=False, only_center_face=False, paste_back=True)
        image_data = output[:,:,::-1]

    if filter_name == 'real_esrgan':
        output, _ = model_real_esrgan.enhance(image_data[:,:,::-1])
        image_data = output[:,:,::-1]

    return image_data

def mk_img(req: Request):
    try:
        yield from do_mk_img(req)
    except Exception as e:
        print(traceback.format_exc())

        gc()

        if device != "cpu":
            modelFS.to("cpu")
            modelCS.to("cpu")

            model.model1.to("cpu")
            model.model2.to("cpu")

        gc()

        yield json.dumps({
            "status": 'failed',
            "detail": str(e)
        })

def do_mk_img(req: Request):
    global ckpt_file
    global model, modelCS, modelFS, device
    global model_gfpgan, model_real_esrgan
    global stop_processing

    stop_processing = False

    res = Response()
    res.request = req
    res.images = []

    temp_images.clear()

    # custom model support:
    #  the req.use_stable_diffusion_model needs to be a valid path
    #  to the ckpt file (without the extension).

    needs_model_reload = False
    ckpt_to_use = ckpt_file
    if ckpt_to_use != req.use_stable_diffusion_model:
        ckpt_to_use = req.use_stable_diffusion_model
        needs_model_reload = True

    model.turbo = req.turbo
    if req.use_cpu:
        if device != 'cpu':
            device = 'cpu'

            if model_is_half:
                load_model_ckpt(ckpt_to_use, device)
                needs_model_reload = False

            load_model_gfpgan(gfpgan_file)
            load_model_real_esrgan(real_esrgan_file)
    else:
        if has_valid_gpu:
            prev_device = device
            device = 'cuda'

            if (precision == 'autocast' and (req.use_full_precision or not model_is_half)) or \
                (precision == 'full' and not req.use_full_precision and not force_full_precision):

                load_model_ckpt(ckpt_to_use, device, req.turbo, unet_bs, ('full' if req.use_full_precision else 'autocast'))
                needs_model_reload = False

                if prev_device != device:
                    load_model_gfpgan(gfpgan_file)
                    load_model_real_esrgan(real_esrgan_file)

    if needs_model_reload:
        load_model_ckpt(ckpt_to_use, device, req.turbo, unet_bs, precision)

    if req.use_face_correction != gfpgan_file:
        load_model_gfpgan(req.use_face_correction)

    if req.use_upscale != real_esrgan_file:
        load_model_real_esrgan(req.use_upscale)

    model.cdevice = device
    modelCS.cond_stage_model.device = device

    opt_prompt = req.prompt
    opt_seed = req.seed
    opt_n_iter = 1
    opt_C = 4
    opt_f = 8
    opt_ddim_eta = 0.0
    opt_init_img = req.init_image
<<<<<<< HEAD
=======
    
>>>>>>> f4bcc1f2

    print(req.to_string(), '\n    device', device)

    print('\n\n    Using precision:', precision)

    seed_everything(opt_seed)

    batch_size = req.num_outputs
    prompt = opt_prompt
    assert prompt is not None
    data = [batch_size * [prompt]]

    if precision == "autocast" and device != "cpu":
        precision_scope = autocast
    else:
        precision_scope = nullcontext

    mask = None

    if req.init_image is None:
        handler = _txt2img

        init_latent = None
        t_enc = None
    else:
        handler = _img2img

        init_image = load_img(req.init_image, req.width, req.height)
        init_image = init_image.to(device)

        if device != "cpu" and precision == "autocast":
            init_image = init_image.half()

        modelFS.to(device)

        init_image = repeat(init_image, '1 ... -> b ...', b=batch_size)
        init_latent = modelFS.get_first_stage_encoding(modelFS.encode_first_stage(init_image))  # move to latent space

        if req.mask is not None:
            mask = load_mask(req.mask, req.width, req.height, init_latent.shape[2], init_latent.shape[3], True).to(device)
            mask = mask[0][0].unsqueeze(0).repeat(4, 1, 1).unsqueeze(0)
            mask = repeat(mask, '1 ... -> b ...', b=batch_size)

            if device != "cpu" and precision == "autocast":
                mask = mask.half()

        move_fs_to_cpu()

        assert 0. <= req.prompt_strength <= 1., 'can only work with strength in [0.0, 1.0]'
        t_enc = int(req.prompt_strength * req.num_inference_steps)
        print(f"target t_enc is {t_enc} steps")

    if req.save_to_disk_path is not None:
        session_out_path = os.path.join(req.save_to_disk_path, req.session_id)
        os.makedirs(session_out_path, exist_ok=True)
    else:
        session_out_path = None

    seeds = ""
    with torch.no_grad():
        for n in trange(opt_n_iter, desc="Sampling"):
            for prompts in tqdm(data, desc="data"):

                with precision_scope("cuda"):
                    modelCS.to(device)
                    uc = None
                    if req.guidance_scale != 1.0:
                        uc = modelCS.get_learned_conditioning(batch_size * [req.negative_prompt])
                    if isinstance(prompts, tuple):
                        prompts = list(prompts)

                    subprompts, weights = split_weighted_subprompts(prompts[0])
                    if len(subprompts) > 1:
                        c = torch.zeros_like(uc)
                        totalWeight = sum(weights)
                        # normalize each "sub prompt" and add it
                        for i in range(len(subprompts)):
                            weight = weights[i]
                            # if not skip_normalize:
                            weight = weight / totalWeight
                            c = torch.add(c, modelCS.get_learned_conditioning(subprompts[i]), alpha=weight)
                    else:
                        c = modelCS.get_learned_conditioning(prompts)

                    modelFS.to(device)

                    partial_x_samples = None
                    last_callback_time = -1
                    def img_callback(x_samples, i):
                        nonlocal partial_x_samples, last_callback_time

                        partial_x_samples = x_samples

                        if req.stream_progress_updates:
                            n_steps = req.num_inference_steps if req.init_image is None else t_enc
                            step_time = time.time() - last_callback_time if last_callback_time != -1 else -1
                            last_callback_time = time.time()

                            progress = {"step": i, "total_steps": n_steps, "step_time": step_time}

                            if req.stream_image_progress and i % 5 == 0:
                                partial_images = []

                                for i in range(batch_size):
                                    x_samples_ddim = modelFS.decode_first_stage(x_samples[i].unsqueeze(0))
                                    x_sample = torch.clamp((x_samples_ddim + 1.0) / 2.0, min=0.0, max=1.0)
                                    x_sample = 255.0 * rearrange(x_sample[0].cpu().numpy(), "c h w -> h w c")
                                    x_sample = x_sample.astype(np.uint8)
                                    img = Image.fromarray(x_sample)
                                    buf = BytesIO()
                                    img.save(buf, format='JPEG')
                                    buf.seek(0)

                                    del img, x_sample, x_samples_ddim
                                    # don't delete x_samples, it is used in the code that called this callback

                                    temp_images[str(req.session_id) + '/' + str(i)] = buf
                                    partial_images.append({'path': f'/image/tmp/{req.session_id}/{i}'})

                                progress['output'] = partial_images

                            yield json.dumps(progress)

                        if stop_processing:
                            raise UserInitiatedStop("User requested that we stop processing")

                    # run the handler
                    try:
                        if handler == _txt2img:
                            x_samples = _txt2img(req.width, req.height, req.num_outputs, req.num_inference_steps, req.guidance_scale, None, opt_C, opt_f, opt_ddim_eta, c, uc, opt_seed, img_callback, mask, req.sampler)
                        else:
                            x_samples = _img2img(init_latent, t_enc, batch_size, req.guidance_scale, c, uc, req.num_inference_steps, opt_ddim_eta, opt_seed, img_callback, mask)

                        yield from x_samples

                        x_samples = partial_x_samples
                    except UserInitiatedStop:
                        if partial_x_samples is None:
                            continue

                        x_samples = partial_x_samples

                    print("saving images")
                    for i in range(batch_size):
                        img_id = base64.b64encode(int(time.time()+i).to_bytes(8, 'big')).decode() # Generate unique ID based on time.
                        img_id = img_id.translate({43:None, 47:None, 61:None})[-8:] # Remove + / = and keep last 8 chars.

                        x_samples_ddim = modelFS.decode_first_stage(x_samples[i].unsqueeze(0))
                        x_sample = torch.clamp((x_samples_ddim + 1.0) / 2.0, min=0.0, max=1.0)
                        x_sample = 255.0 * rearrange(x_sample[0].cpu().numpy(), "c h w -> h w c")
                        x_sample = x_sample.astype(np.uint8)
                        img = Image.fromarray(x_sample)

                        has_filters =   (req.use_face_correction is not None and req.use_face_correction.startswith('GFPGAN')) or \
                                        (req.use_upscale is not None and req.use_upscale.startswith('RealESRGAN'))

                        return_orig_img = not has_filters or not req.show_only_filtered_image

                        if stop_processing:
                            return_orig_img = True

                        if req.save_to_disk_path is not None:
                            if return_orig_img:
                                img_out_path = get_base_path(req.save_to_disk_path, req.session_id, prompts[0], img_id, req.output_format)
                                save_image(img, img_out_path)
                            meta_out_path = get_base_path(req.save_to_disk_path, req.session_id, prompts[0], img_id, 'txt')
                            save_metadata(meta_out_path, req, prompts[0], opt_seed)

                        if return_orig_img:
                            img_data = img_to_base64_str(img, req.output_format)
                            res_image_orig = ResponseImage(data=img_data, seed=opt_seed)
                            res.images.append(res_image_orig)

                            if req.save_to_disk_path is not None:
                                res_image_orig.path_abs = img_out_path

                        del img

                        if has_filters and not stop_processing:
                            filters_applied = []
                            if req.use_face_correction:
                                x_sample = apply_filters('gfpgan', x_sample)
                                filters_applied.append(req.use_face_correction)
                            if req.use_upscale:
                                x_sample = apply_filters('real_esrgan', x_sample)
                                filters_applied.append(req.use_upscale)
                            if (len(filters_applied) > 0):
                                filtered_image = Image.fromarray(x_sample)
                                filtered_img_data = img_to_base64_str(filtered_image, req.output_format)
                                response_image = ResponseImage(data=filtered_img_data, seed=opt_seed)
                                res.images.append(response_image)
                                if req.save_to_disk_path is not None:
                                    filtered_img_out_path = get_base_path(req.save_to_disk_path, req.session_id, prompts[0], img_id, req.output_format, "_".join(filters_applied))
                                    save_image(filtered_image, filtered_img_out_path)
                                    response_image.path_abs = filtered_img_out_path
                                del filtered_image

                        seeds += str(opt_seed) + ","
                        opt_seed += 1

                    move_fs_to_cpu()
                    gc()
                    del x_samples, x_samples_ddim, x_sample
                    print("memory_final = ", torch.cuda.memory_allocated() / 1e6)

    print('Task completed')

    yield json.dumps(res.json())

def save_image(img, img_out_path):
    try:
        img.save(img_out_path)
    except:
        print('could not save the file', traceback.format_exc())

def save_metadata(meta_out_path, req, prompt, opt_seed):
    metadata = f"""{prompt}
Width: {req.width}
Height: {req.height}
Seed: {opt_seed}
Steps: {req.num_inference_steps}
Guidance Scale: {req.guidance_scale}
Prompt Strength: {req.prompt_strength}
Use Face Correction: {req.use_face_correction}
Use Upscaling: {req.use_upscale}
Sampler: {req.sampler}
Negative Prompt: {req.negative_prompt}
Stable Diffusion Model: {req.use_stable_diffusion_model + '.ckpt'}
"""
    try:
        with open(meta_out_path, 'w', encoding='utf-8') as f:
            f.write(metadata)
    except:
        print('could not save the file', traceback.format_exc())

def _txt2img(opt_W, opt_H, opt_n_samples, opt_ddim_steps, opt_scale, start_code, opt_C, opt_f, opt_ddim_eta, c, uc, opt_seed, img_callback, mask, sampler_name):
    shape = [opt_n_samples, opt_C, opt_H // opt_f, opt_W // opt_f]

    if device != "cpu":
        mem = torch.cuda.memory_allocated() / 1e6
        modelCS.to("cpu")
        while torch.cuda.memory_allocated() / 1e6 >= mem:
            time.sleep(1)

    if sampler_name == 'ddim':
        model.make_schedule(ddim_num_steps=opt_ddim_steps, ddim_eta=opt_ddim_eta, verbose=False)

    samples_ddim = model.sample(
        S=opt_ddim_steps,
        conditioning=c,
        seed=opt_seed,
        shape=shape,
        verbose=False,
        unconditional_guidance_scale=opt_scale,
        unconditional_conditioning=uc,
        eta=opt_ddim_eta,
        x_T=start_code,
        img_callback=img_callback,
        mask=mask,
        sampler = sampler_name,
    )

    yield from samples_ddim

def _img2img(init_latent, t_enc, batch_size, opt_scale, c, uc, opt_ddim_steps, opt_ddim_eta, opt_seed, img_callback, mask):
    # encode (scaled latent)
    z_enc = model.stochastic_encode(
        init_latent,
        torch.tensor([t_enc] * batch_size).to(device),
        opt_seed,
        opt_ddim_eta,
        opt_ddim_steps,
    )
    x_T = None if mask is None else init_latent

    # decode it
    samples_ddim = model.sample(
        t_enc,
        c,
        z_enc,
        unconditional_guidance_scale=opt_scale,
        unconditional_conditioning=uc,
        img_callback=img_callback,
        mask=mask,
        x_T=x_T,
        sampler = 'ddim'
    )

    yield from samples_ddim

def move_fs_to_cpu():
    if device != "cpu":
        mem = torch.cuda.memory_allocated() / 1e6
        modelFS.to("cpu")
        while torch.cuda.memory_allocated() / 1e6 >= mem:
            time.sleep(1)

def gc():
    if device == 'cpu':
        return

    torch.cuda.empty_cache()
    torch.cuda.ipc_collect()

# internal

def chunk(it, size):
    it = iter(it)
    return iter(lambda: tuple(islice(it, size)), ())


def load_model_from_config(ckpt, verbose=False):
    print(f"Loading model from {ckpt}")
    pl_sd = torch.load(ckpt, map_location="cpu")
    if "global_step" in pl_sd:
        print(f"Global Step: {pl_sd['global_step']}")
    sd = pl_sd["state_dict"]
    return sd

# utils
class UserInitiatedStop(Exception):
    pass

def load_img(img_str, w0, h0):
    image = base64_str_to_img(img_str).convert("RGB")
    w, h = image.size
    print(f"loaded input image of size ({w}, {h}) from base64")
    if h0 is not None and w0 is not None:
        h, w = h0, w0

    w, h = map(lambda x: x - x % 64, (w, h))  # resize to integer multiple of 64
    image = image.resize((w, h), resample=Image.Resampling.LANCZOS)
    image = np.array(image).astype(np.float32) / 255.0
    image = image[None].transpose(0, 3, 1, 2)
    image = torch.from_numpy(image)
    return 2.*image - 1.

def load_mask(mask_str, h0, w0, newH, newW, invert=False):
    image = base64_str_to_img(mask_str).convert("RGB")
    w, h = image.size
    print(f"loaded input mask of size ({w}, {h})")

    if invert:
        print("inverted")
        image = ImageOps.invert(image)
        # where_0, where_1 = np.where(image == 0), np.where(image == 255)
        # image[where_0], image[where_1] = 255, 0

    if h0 is not None and w0 is not None:
        h, w = h0, w0

    w, h = map(lambda x: x - x % 64, (w, h))  # resize to integer multiple of 64

    print(f"New mask size ({w}, {h})")
    image = image.resize((newW, newH), resample=Image.Resampling.LANCZOS)
    image = np.array(image)

    image = image.astype(np.float32) / 255.0
    image = image[None].transpose(0, 3, 1, 2)
    image = torch.from_numpy(image)
    return image

# https://stackoverflow.com/a/61114178
def img_to_base64_str(img, output_format="PNG"):
    buffered = BytesIO()
    img.save(buffered, format=output_format)
    buffered.seek(0)
    img_byte = buffered.getvalue()
    img_str = "data:image/png;base64," + base64.b64encode(img_byte).decode()
    return img_str

def base64_str_to_img(img_str):
    img_str = img_str[len("data:image/png;base64,"):]
    data = base64.b64decode(img_str)
    buffered = BytesIO(data)
    img = Image.open(buffered)
    return img<|MERGE_RESOLUTION|>--- conflicted
+++ resolved
@@ -317,10 +317,6 @@
     opt_f = 8
     opt_ddim_eta = 0.0
     opt_init_img = req.init_image
-<<<<<<< HEAD
-=======
-    
->>>>>>> f4bcc1f2
 
     print(req.to_string(), '\n    device', device)
 

* {
    font-family: Work Sans, Verdana, Geneva, sans-serif;
    box-sizing: border-box;
}

html {
    position: relative;
    overscroll-behavior-y: none;
    color-scheme: dark !important;
}

body {
    margin: 0;
    font-size: 11pt;
    background-color: var(--background-color1);
    color: var(--text-color);
    overscroll-behavior-y: contain;
}
a {
    color: var(--link-color);
}
a:visited {
    color: var(--link-color);
}
label {
    font-size: 10pt;
}
code {
    background: var(--background-color4);
    padding: 2px 4px;
    border-radius: 4px;
}
#logo_img {
    width: 32px;
    height: 32px;
    transform: translateY(4px);
}
#prompt {
    width: 100%;
    height: 65pt;
    font-size: 14px;
    margin-bottom: 6px;
    margin-top: 5px;
    display: block;
    border: 2px solid var(--background-color2);
}
#negative_prompt {
    width: 100%;
    height: 50pt;
    font-size: 13px;
    margin-bottom: 5px;
    margin-top: 5px;
    display: block;
}
.image_clear_btn {
    position: absolute;
    transform: translate(30%, -30%);
    background: black;
    color: white;
    border: 2pt solid #ccc;
    padding: 0;
    cursor: pointer;
    outline: inherit;
    border-radius: 8pt;
    width: 16pt;
    height: 16pt;
    font-family: Verdana;
    font-size: 8pt;
    top: 0px;
    right: 0px;
}
.image_clear_btn:active {
    position: absolute;
    top: 0px;
    left: auto;
}
.settings-box ul {
    font-size: 9pt;
    margin-bottom: 5px;
    padding-left: 10px;
    list-style-type: none;
}
.settings-box li {
    padding-bottom: 4pt;
}
.editor-slider {
    vertical-align: middle;
}
.outputMsg {
    font-size: small;
    padding-bottom: 3pt;
}
#footer {
    font-size: small;
    padding: 10pt;
    background: none;
}
#footer-legal {
    font-size: 8pt;
}
#footer-spacer {
    flex: 0.7
}
.imgInfoLabel {
    font-size: 0.8em;
    background-color: var(--background-color2);
}
.imgSeedLabel {
    padding: 5px;
    border-radius: 0px 3px 3px 0px;
}
.imgExpandBtn {
    border-radius: 3px 0px 0px 3px;
    border-right: 1px solid var(--tertiary-border-color);
    padding: 5px 5px 5px;
    padding-left: 7px;
    cursor: pointer;
}
.imgExpandBtn:hover {
    background-color: var(--accent-color);
}
.imgItem {
    display: inline-block;
    margin-top: 1em;
    margin-right: 1em;
}
.imgContainer {
    display: flex;
    justify-content: flex-end;
    position: relative;
}
.imgItemInfo {
    padding-bottom: 0.5em;
    display: flex;
    align-items: flex-end;
    flex-direction: column;
    position: absolute;
    padding-right: 5pt;
    padding-top: 6pt;
    opacity: 0;
    transition: 0.1s all;
}
.imgPreviewItemClearBtn {
    opacity: 0;
}
.imgContainer .img_bottom_label {
    opacity: 0;
}
.imgPreviewItemClearBtn:hover {
    background: var(--button-hover-background);
}
.imgContainer:hover > .imgItemInfo {
    opacity: 1;
}
.imgContainer:hover > .imgPreviewItemClearBtn {
    opacity: 1;
}
.imgContainer:hover > .img_bottom_label {
    opacity: 60%;
}
.imgItemInfo > * {
    margin-bottom: 7px;
}
.imgItemInfo .tasksBtns {
    margin-left: 5pt;
}
.imgItem .image_clear_btn {
    transform: translate(40%, -50%);
}
#container {
    min-height: 100vh;
    width: 100%;
    margin: 0px;
    display: flex;
    flex-direction: column;
}
#logo small {
    font-size: 11pt;
}
#editor {
    background: var(--background-color1);
    padding: 16px;
    display: flex;
    flex-direction: column;
    flex: 0 0 380pt;
}
#editor label {
    font-weight: normal;
}
.dialog-header h4 {
    margin: 0px;
    white-space: nowrap;
}
#editor .collapsible-content {
    width: 100%;
}
.settings-box label small {
    color: var(--small-label-color);
    margin-right: 10px;
}
#preview {
    padding: 8px;
    background: var(--background-color1);
}
#preview .collapsible-content {
    padding: 0px 15px;
}
#editor-inputs-prompt {
    flex: 1;
}
#editor-inputs .row {
    padding-bottom: 10px;
}
#makeImage {
    border-radius: 6px;
}
#makeImage {
    flex: 0 0 70px;
    background: var(--accent-color);
    border: var(--primary-button-border);
    color: var(--accent-text-color);
    width: 100%;
    height: 30pt;
}
#makeImage:hover {
    background: var(--button-hover-background);
}
#stopImage {
    flex: 0 0 70px;
    background: var(--secondary-button-background);
    border: 2px solid rgb(122, 29, 0);
    color: rgb(255, 221, 255);
    height: 30pt;
    border-radius: 6px;
    flex-grow: 2;
}
#stopImage:hover {
    background: var(--secondary-button-hover-background);
}
#undo {
    float: right;
    margin-left: 5px;
}

div#render-buttons {
    gap: 3px;
    margin-top: 4px;
    display: none;
}
button#pause {
    flex-grow: 1;
    background: var(--accent-color);
}
button#resume {
    flex-grow: 1;
    background: var(--accent-color);
    display: none;
}

.flex-container {
    display: flex;
    width: 100%;
}
.col-free {
    flex: 1;
}
.collapsible {
    cursor: pointer;
}
.collapsible-content {
    display: block;
    padding-left: 10px;
}
.collapsible-content h5 {
    padding: 5pt 0pt;
    margin: 0;
    font-size: 10pt;
}
.collapsible-handle {
    color: white;
    padding-right: 5px;
}
.collapsible:not(.active) ~ .collapsible-content  {
    display: none !important;
}
#image-modifier-dropdown {
    margin-left: 1em;
    position: relative;
    cursor: pointer;
}
#editor-modifiers {
    max-width: 75vw;
    min-width: 50vw;
    max-height: fit-content;
    overflow-y: hidden;
    overflow-x: hidden;
    display: none;
    background: var(--background-color1);
    border: solid 1px var(--background-color3);
    z-index: 1999;
    border-radius: 6px;
    box-shadow: 0px 0px 30px black;
    border: 2px solid rgb(255 255 255 / 10%);
    margin-top: 150pt;
}
@media screen and (max-height: 500px) {
    #editor-modifiers {
        margin-top: 50pt;
    }
}
#editor-modifiers.active {
    display: flex;
    flex-direction: column;
    position: absolute;
    left: 5vw;
}
.modifiers-maximized {
    position: fixed !important;
    top: 0 !important;
    bottom: 0px !important;
    left: 0px !important;
    right: 0px !important;
    margin: 0px !important;
    max-width: unset !important;
    max-height: unset !important;
    border: 0px !important;
    border-radius: 0px !important;
}
.modifiers-maximized #editor-modifiers-entries {
    max-height: 100%;
    flex: 1;
}
.dialog-header {
    background-color: var(--background-color4);
    padding: 0.5em;
    border-bottom: 1px solid rgb(255 255 255 / 10%);
    display: flex;
    justify-content: space-between;
    align-items: center;
    user-select: none;
    -webkit-user-select: none;
    -moz-user-select: none;
    -ms-user-select: none;
}
#editor-modifiers-subheader {
    background-color: var(--background-color4);
    padding: 0.5em;
    border-bottom: 1px solid rgb(255 255 255 / 10%);
    display: flex;
    align-items: center;
    grid-gap: 0.8em;
    flex-direction: row;
    position: relative;
    user-select: none;
    -webkit-user-select: none;
    -moz-user-select: none;
    -ms-user-select: none;
    transition: all 0.1s ease;
}
#editor-modifiers-subheader::before {
    content: '';
    position: absolute;
    top: 0;
    left: 0;
    width: 100%;
    height: 100%;
    background-color: rgba(255, 255, 255, 0.02);
    opacity: 1;
    pointer-events: none;
}
#modifiers-header-left {
    display: flex;
    flex-direction: column;
    grid-gap: 0.1em;
}
.dialog-header-left span {
    font-size: 0.8em;
    color: rgb(127 127 127);
    font-weight: 200;
}
#modifiers-header-right {
    display: flex;
    align-items: center;
    align-content: center;
    justify-content: center;
    grid-gap: 0.8em;
    margin-right: 0.3em;
}

#editor-modifiers-subheader i,
#modifiers-header-right i {
    cursor: pointer;
    margin: 0;
    padding: 0;
}
#modifiers-header-right .section-button,
#editor-modifiers-subheader .section-button {
    margin-top: 0.3em;
}
#modifiers-action-collapsibles-btn {
    display: flex;
    grid-gap: 0.5em;
    cursor: pointer;
}
.modifiers-action-text {
    font-size: 0.8em;
    color: rgb(192 192 192);
}
#modifiers-expand-btn {
    z-index: 2;
}
#modifiers-expand-btn .simple-tooltip {
    background-color: var(--background-color3);
    border-radius: 50px;
}
.modifier-category .collapsible {
    position: relative;
}
.modifier-category .collapsible::after {
    content: '';
    position: absolute;
    top: 0;
    left: 0;
    width: 100%;
    height: 100%;
    background-color: rgba(255, 255, 255, 0.1);
    opacity: 0;
    transition: opacity 0.1s ease;
    pointer-events: none;
}
.modifier-category:hover .collapsible::after {
    opacity: 1;
    pointer-events: none;
}
#editor-modifiers-entries {
    overflow: auto scroll;
    max-height: 50vh;
    height: fit-content;
    margin-bottom: 0.1em;
    padding-left: 0px;
}
#editor-modifiers-entries .collapsible {
    transition: opacity 0.1s ease;
    padding-left: 0.5em;
}
#editor-modifiers-entries .modifier-category:nth-child(odd) .collapsible::before {
    content: '';
    position: absolute;
    top: 0;
    left: 0;
    width: 100%;
    height: 100%;
    background-color: rgba(255, 255, 255, 0.02);
    opacity: 1;
    pointer-events: none;
}
#editor-modifiers .editor-modifiers-leaf {
    padding-top: 10pt;
    padding-bottom: 10pt;
}
#editor-modifiers h5 {
    padding: 5pt 0;
    margin: 0;
    position: sticky;
    top: -2px;
    z-index: 10;
    background-color: var(--background-color3);
    border-bottom: 1px solid rgb(255 255 255 / 4%);
    user-select: none;
    -webkit-user-select: none;
    -moz-user-select: none;
    -ms-user-select: none;
}

dialog {
    background: var(--background-color2);
    color: var(--text-color);
    border-radius: 6px;
    border: 2px solid rgb(255 255 255 / 10%);
    padding: 0px;
}

dialog::backdrop {
    background: rgba(32, 33, 36, 50%);
}

dialog > div {
    padding: 0.5em;
}


img {
    box-shadow: 0 4px 8px 0 rgba(0, 0, 0, 0.15), 0 6px 20px 0 rgba(0, 0, 0, 0.15);
}
div.img-preview img {
    width:100%;
    height: 100%;
    max-height: 70vh;
    cursor: pointer;
}
.line-separator {
    background: var(--background-color3);
    height: 1pt;
    margin: 16px 0px;
}
#editor-inputs-tags-container {
    margin-top: 5pt;
    display: none;
}
#editor-inputs-tags-list {
    max-height: 30em;
}
#server-status {
    position: absolute;
    right: 16px;
    top: 4px;
    text-align: right;
}
#server-status-color {
    font-size: 14pt;
    color: var(--status-orange);
    display: inline;
}
#server-status-msg {
    color: var(--status-orange);
    padding-left: 2pt;
    font-size: 10pt;
}
.preview-prompt {
    font-size: 13pt;
    display: inline;
}
#coffeeButton {
    height: 23px;
    transform: translateY(25%);
}

#top-nav {
    position: relative;
    background: var(--background-color4);
    display: flex;
    padding: 12px 0 0;
}
.tab .icon {
    padding-right: 4pt;
    font-size: 14pt;
    transform: translateY(1pt);
}
#logo {
    display: inline;
    padding: 0 12px 12px;
    white-space: nowrap;
}
#logo h1 {
    display: inline;
}
#top-nav-items {
    list-style-type: none;
    display: inline;
    float: right;
}
#top-nav-items > li {
    float: left;
    display: inline;
    padding-left: 20pt;
}
#top-nav-items > li:first-child {
    cursor: default;
}
#initial-text {
    padding-top: 15pt;
    padding-left: 4pt;
}
.settings-subheader {
    font-size: 10pt;
    font-weight: bold;
}
.pl-5 {
    padding-left: 5pt;
}
#community-links {
    display: inline-block;
    list-style-type: none;
    text-align: left;
    margin: auto;
    padding: 0px;
}
#community-links li {
    padding-bottom: 12pt;
    display: block;
    font-size: 10pt;
}
#community-links li .fa-fw {
    padding-right: 2pt;
}
#community-links li a {
    color: var(--text-color);
    text-decoration: none;
}
.float-child h1 {
    border-bottom: var(--button-border);
}
#help-links {
    display: inline-block;
    list-style-type: none;
    text-align: left;
    margin: auto;
    padding: 0px;
}
#help-links li {
    padding-bottom: 12pt;
    display: block;
    font-size: 10pt;
}
#help-links li .fa-fw {
    padding-right: 2pt;
}
#help-links li a {
    color: var(--text-color);
    text-decoration: none;
}
#help-links li ul {
    padding-inline-start: 10px;
    margin-top: 8px;
}
.help-section {
    font-size: 130%;
}
.dropdown {
    overflow: hidden;
}
.dropdown-content {
    display: none;
    position: absolute;
    z-index: 2;
    border-radius: 7px;
    padding: 0px;
    margin-bottom: 15px;
    box-shadow: 0 20px 28px 0 rgba(0, 0, 0, 0.75), 0 6px 20px 0 rgba(0, 0, 0, 0.75);
}
.dropdown:hover .dropdown-content {
    display: block;
}
.dropdown:hover + .dropdown-content {
    display: block;
}
.dropdown-content:hover {
    display: block;
}

.display-settings {
    float: right;
    position: relative;
}

.display-settings .dropdown-content {
    right: 0px;
    top: 12pt;
}

.dropdown-item {
    padding: 4px;
    background: var(--background-color1);
    border: 2px solid var(--background-color4);
}

.dropdown-item:first-child {
    border-radius: 7px 7px 0px 0px;
}

.dropdown-item:last-child {
    border-radius: 0px 0px 7px 7px;
}

.imageTaskContainer {
    border: 1px solid var(--background-color2);
    margin-bottom: 10pt;
    padding: 5pt;
    border-radius: 5pt;
    box-shadow: 0 20px 28px 0 rgba(0, 0, 0, 0.15), 0 6px 20px 0 rgba(0, 0, 0, 0.15);
}
.imageTaskContainer > div > .collapsible-handle {
    display: none;
}
.dropTargetBefore::before{
    content: "";
    border: 1px solid #fff;
    margin-bottom: -2px;
    display: block;
    box-shadow: 0 0 5px #fff;
    transform: translate(0px, -14px);
}
.dropTargetAfter::after{
    content: "";
    border: 1px solid #fff;
    margin-bottom: -2px;
    display: block;
    box-shadow: 0 0 5px #fff;
    transform: translate(0px, 14px);
}
.drag-handle {
    margin-right: 6px;
    cursor: move;
}
.taskStatusLabel {
    font-size: 8pt;
    background:var(--background-color2);
    border: 1px solid rgb(61, 62, 66);
    padding: 2pt 4pt;
    border-radius: 2pt;
    margin-right: 5pt;
    display: inline;
}
.activeTaskLabel {
    background:rgb(0, 90, 30);
    border: 1px solid rgb(0, 75, 19);
    color:rgb(222, 253, 230)
}
.waitingTaskLabel {
    background:rgb(128, 89, 0);
    border: 1px solid rgb(107, 75, 0);
    color:rgb(255, 242, 211)
}
.primaryButton {
    flex: 0 0 70px;
    background: var(--accent-color);
    border: var(--primary-button-border);
    color: rgb(255, 221, 255);
    padding: 3pt 6pt;
}
.secondaryButton {
    background: var(--secondary-button-background);
    border: 1px solid rgb(122, 29, 0);
    color: rgb(255, 221, 255);
    padding: 3pt 6pt;
    border-radius: 5px;
}
.secondaryButton:hover {
    background: var(--secondary-button-hover-background);
}
.tertiaryButton {
    background: var(--tertiary-background-color);
    color: var(--tertiary-color);
    border: 1px solid var(--tertiary-border-color);
    padding: 3pt 6pt;
    border-radius: 5px;
}
.tertiaryButton:hover {
    background: var(--button-hover-background);
    color: var(--accent-text-color);
}
.tertiaryButton.pressed {
    border-style: inset;
    background: var(--button-hover-background);
    color: var(--accent-text-color);
}
.useSettings {
    margin-right: 6pt;
    float: right;
}
.stopTask {
    float: right;
}
#preview-tools {
    padding: 4pt;
}
#preview-tools .display-settings .dropdown-content {
    right: -6px;
    top: 20px;
    box-shadow: none;
    width: max-content;
}
.taskConfig {
    font-size: 10pt;
    color: #aaa;
    margin-bottom: 5pt;
    margin-top: 5pt;
}

.taskConfigContainer {
    display: inline;
}

.img-batch {
    display: inline;
}
#prompt_from_file {
    display: none;
}

#init_image_preview_container {
    display: flex;
    margin-top: 6px;
    margin-bottom: 8px;
}

#init_image_preview_container:not(.has-image) #init_image_wrapper,
#init_image_preview_container:not(.has-image) #inpaint_button_container  {
    display: none;
}


#init_image_buttons {
    display: flex;
    gap: 8px;
}

#init_image_preview_container.has-image #init_image_buttons {
    flex-direction: column;
    padding-left: 8px;
}

#init_image_buttons .button {
    position: relative;
    height: 32px;
    width: 150px;
}

#init_image_buttons .button > input {
    position: absolute;
    left: 0;
    top: 0;
    right: 0;
    bottom: 0;
    opacity: 0;
}

#inpaint_button_container {
    display: flex;
    align-items: center;
    gap: 8px;
}

#init_image_wrapper {
    grid-row: span 3;
    position: relative;
    width: fit-content;
    max-height: 150px;
}

#init_image_preview {
    max-height: 150px;
    height: 100%;
    width: 100%;
	object-fit: contain;
    border-radius: 6px;
    transition: all 1s ease-in-out;
}
/* 
#init_image_preview:hover {
    max-width: 500px;
    max-height: 1000px;

    transition: all 1s 0.5s ease-in-out;
} */

#init_image_size_box {
    border-radius: 6px 0px;
}
.img_bottom_label {
    position: absolute;
    right: 0px;
    bottom: 0px;
    padding: 3px;
    background: black;
    color: white;
    text-shadow: 0px 0px 4px black;
    opacity: 60%;
    font-size: 12px;
}

#editor-settings {
    min-width: 350px;
}
.panel-box > h4 {
    margin: 0;
}

#editor-settings-entries {
    display: flex;
    flex-direction: column;
}

#editor-settings-entries > div {
    margin-top: 15px;
}

#editor-settings-entries ul {
    padding: 0px;
}

#editor-settings-entries table td {
    padding: 0px;
    line-height: 28px;
}

#editor-settings-entries table td:first-child {
    float: right;
    padding-right: 4px;
    white-space: nowrap;
}

#editor-settings-entries table {
    width: 93%;
}

#negative_prompt {
    width: 100%;
}

/* INPUTS STYLING */
button,
input[type="file"],
input[type="checkbox"],
select,
option {
    cursor: pointer;
}

input[type="file"] * {
    cursor: pointer;
}

input,
select,
textarea {
    border-radius: var(--input-border-radius);
    padding: 4px;
    accent-color: var(--accent-color);
    background: var(--input-background-color);
    border: var(--input-border-size) solid var(--input-border-color); 
    color: var(--input-text-color);
    font-size: 9pt;
}

input:hover {
    accent-color: var(--accent-color-hover);
}

input { 
    padding: 4px 6px;
}

input:focus,
select:focus,
textarea:focus {
    outline: 2px solid var(--accent-color);
}

input[disabled],
select[disabled],
textarea[disabled] {
    opacity: 0.5;
}

input[type="file"] {
    width: 100%;
    padding: 2px;
}

button,
input::file-selector-button,
.button { 
    padding: 2px 4px;
    border-radius: var(--input-border-radius);
    background: var(--button-color);
    color: var(--button-text-color);
    border: var(--button-border);
    align-items: center;
    justify-content: center;
    cursor: pointer;
}

.button i {
    margin-right: 8px;
}

button:hover,
.button:hover {
  transition-duration: 0.1s;
  background: var(--button-hover-background);
}

input::file-selector-button {
    padding: 0px 4px;
    height: 19px;
}

.input-toggle {
    display: inline-block;
    position: relative;
    vertical-align: middle;
    width: calc(var(--input-height) * 2);
    user-select: none;
    -webkit-user-select: none;
    -moz-user-select: none;
    -ms-user-select: none;
    margin-right: 4px;
}
.input-toggle > input {
    position: absolute;
    opacity: 0;
    pointer-events: none;
}
.input-toggle > label {
    display: block;
    overflow: hidden;
    cursor: pointer;
    height: var(--input-height);
    padding: 0;
    line-height: var(--input-height);
    border: var(--input-border-size) solid var(--input-border-color);
    border-radius: var(--input-height);
    background: var(--input-background-color);
    transition: background 0.2s ease-in;
}
.input-toggle > label:before {
    content: "";
    display: block;
    width: calc(var(--input-height) - ((var(--input-border-size) + var(--input-switch-padding)) * 2));
    margin: 0px;
    background: var(--input-text-color);
    position: absolute;
    top: calc(var(--input-border-size) + var(--input-switch-padding));
    bottom: calc(var(--input-border-size) + var(--input-switch-padding));
    right: calc(var(--input-border-size) + var(--input-switch-padding) + var(--input-height));
    border-radius: calc(var(--input-height) - ((var(--input-border-size) + var(--input-switch-padding)) * 2));
    transition: all 0.2s ease-in 0s; 
    opacity: 0.8;
}
.input-toggle > input:checked + label {
    background: var(--accent-color);
}
.input-toggle > input:checked + label:before {
    right: calc(var(--input-border-size) + var(--input-switch-padding));
    opacity: 1;
}
.model-filter {
    width: 90%;
    padding-right: 20px;
    white-space: nowrap;
    overflow: hidden;
    text-overflow: ellipsis;
}

/* Small screens */
@media screen and (max-width: 1365px) {
    #top-nav {
        flex-direction: column;
    }
}

/* MOBILE SUPPORT */
@media screen and (max-width: 700px) {
    body {
        margin: 0px;
    }
    #container {
        margin: 0px;
    }
    .flex-container {
        flex-direction: column;
    }
    #preview {
        margin: 0px;
        padding: 0px;
    }
    #preview .collapsible-content {
        padding: 0px;
    }
    #preview .collapsible-content {
        padding: 0px;
    }
    .imgItem {
        margin-right: 0px;
    }
    .imgItem img {
        height: 100%;
        width: 100%;
        object-fit: contain;
    }
    #editor {
        padding: 16px 8px;
    }
    #editor-settings {
        min-width: 0px;
    }
    .tab-content-inner {
        margin: 0px;
    }
    .tab {
        font-size: 0;
    }
    .tab .icon {
        padding-right: 0px;
    }
    .popup > div {
        padding-left: 5px !important;
        padding-right: 5px !important;
    }
    .popup > div input, .popup > div select {
        max-width: 40vw;
    }
    .popup .close-button {
        padding: 0px !important;
        margin: 24px !important;
    }
    .simple-tooltip {
        display: none;
    }
    #preview-tools button {
        font-size: 0px;
    }
    #preview-tools button .icon {
        font-size: 12pt;
    }
}

@media screen and (max-width: 500px) {
    #server-status #server-status-msg {
        display: none;
    }
    #server-status:hover #server-status-msg {
        display: inline;
    }
}

@media (min-width: 700px) {
    /* #editor {
        max-width: 480px;
    }*/
    .float-container {
        padding: 20px;
    }
    .float-child {
        width: 50%;
        float: left;
        padding: 20px;
    }
}

.help-btn {
    position: relative;
}

.smallButton {
    font-size: 9pt;
    display: inline;
    padding: 2pt;
}

.section-button {
    position: relative;
    transform: translateY(-13%);
}
.collapsible:not(.active) #copy-image-settings {
    display: none;
}

.section-button {
    cursor: pointer;
    float: right;
    padding: 8px;
    opacity: 1;
    transition: opacity 0.5;
}

.section-button {
    cursor: pointer;
    float: right;
    padding: 8px;
    opacity: 1;
    transition: opacity 0.5;
}

.collapsible:not(.active) .section-button {
    display: none;
}

/* SIMPLE TOOTIP */
.simple-tooltip {
    border-radius: 3px;
    font-weight: bold;
    font-size: 12px;
    background-color: var(--background-color3);

    visibility: hidden;
    opacity: 0;
    position: absolute;
    width: max-content;
    max-width: 300px;
    padding: 8px 12px;
    transition: 0.3s all;
    z-index: 1000;

    pointer-events: none;
}

@media (hover: hover) {
    :hover > .simple-tooltip {
        opacity: 1;
        visibility: visible;
    }
}
.simple-tooltip.right {
    right: 0px;
    top: 50%;
    transform: translate(100%, -50%);
}
:hover > .simple-tooltip.right {
    transform: translate(100%, -50%);
}

.simple-tooltip.top {
    top: 0px;
    left: 50%;
    transform: translate(-50%, calc(-100% + 15%));
}
:hover > .simple-tooltip.top {
    transform: translate(-50%, -100%);
}

.simple-tooltip.left {
    left: 0px;
    top: 50%;
    transform: translate(calc(-100% + 15%), -50%);
}
:hover > .simple-tooltip.left {
    transform: translate(-100%, -50%);
}

.simple-tooltip.bottom {
    bottom: 0px;
    left: 50%;
    transform: translate(-50%, calc(100% - 15%));
}
:hover > .simple-tooltip.bottom {
    transform: translate(-50%, 100%);
}

.simple-tooltip.top-left {
    top: 0px;
    left: 0px;
    transform: translate(calc(-100% + 15%), calc(-100% + 15%));
}
:hover > .simple-tooltip.top-left {
    transform: translate(-80%, -100%);
}

/* PROGRESS BAR */
.progress-bar {
    background: var(--background-color3);
    border-radius: 4px;
    border: 2px solid var(--background-color3);
    height: 16px;
    position: relative;
    transition: 0.25s 1s border, 0.25s 1s height;
    clear: both;
}
.progress-bar > div {
    background: var(--accent-color);
    border-radius: 4px;
    position: absolute;
    left: 0;
    top: 0;
    bottom: 0;
    width: 0%;
    transition: width 1s ease-in-out;
}
.progress-bar.active {
    background: repeating-linear-gradient(-65deg, 
        var(--background-color2), 
        var(--background-color2) 4px, 
        var(--background-color3) 5px, 
        var(--background-color3) 9px, 
        var(--background-color2) 10px);
    background-size: 200% auto;
    background-position: 0 100%;
    animation: progress-anim 2s infinite;
    animation-fill-mode: forwards;
    animation-timing-function: linear;
}

@keyframes progress-anim { 
    0%   { background-position: -55px 0; }
    100% { background-position: 0 0; }
}

/* POPUPS */
.popup:not(.active) {
    visibility: hidden;
    overflow-x: hidden; /* fix overflow from body */
    opacity: 0;
}

.popup {
    position: absolute;
    background: rgba(32, 33, 36, 50%);
    top: 0px;
    left: 0px;
    right: 0px;
    bottom: 0px;
    z-index: 1000;
    opacity: 1;
    transition: 0s visibility, 0.3s opacity;
}

@media only screen and (min-height: 1050px) {
    .popup {
        position: fixed;
    }
}

.popup > div {
    position: relative;
    background: var(--background-color2);
    border: solid 1px var(--background-color3);
    max-width: 700px;
    margin: auto;
    margin-top: 50px;
    border-radius: 6px;
    padding: 30px;
    text-align: center;
    box-shadow: 0px 0px 30px black;
}

.popup .close-button {
    position: absolute;
    right: 0px;
    top: 0px;
    transform: scale(150%);
    cursor: pointer;
    padding: 24px;
}

/* TABS */
.tab-container {
    display: flex;
    align-items: flex-end;
    overflow-x: auto;
    overflow-y: hidden;
}

.tab {
    padding: 8px 16px;
    border-radius: 4px 4px 0px 0px;
    margin-left: 8px;
    cursor: pointer;
    background: var(--background-color1);
    opacity: 50%;
    transition: opacity 0.25s;
}

.tab:hover {
    opacity: 75%;
}

.tab.active {
    opacity: 100%;
}

.tab-content:not(.active) {
    display: none;
}

#tab-content-wrapper > * {
    padding-top: 8px;
}

.tab-content-inner {
    margin: auto;
    max-width: 600px;
    text-align: center;
    padding: 20px 10px;
}

.panel-box {
    background: var(--background-color2);
    border: 1px solid var(--background-color3);
    border-radius: 7px;
    padding: 7px;
    margin-bottom: 15px;
    box-shadow: 0 4px 8px 0 rgba(0, 0, 0, 0.15), 0 6px 20px 0 rgba(0, 0, 0, 0.15);
}

i.active {
    background: var(--accent-color);
}
.primaryButton.active {
    background: hsl(var(--accent-hue), 100%, 50%);
}
#system-info {
    max-width: 800px;
    font-size: 10pt;
}
#system-info .value {
    text-align: left;
    padding-left: 10pt;
}
#system-info label {
    float: right;
    font-weight: bold;
}

button:active {
  transition-duration: 0.1s;
  background-color: hsl(var(--accent-hue), 100%, calc(var(--accent-lightness) + 24%));
  position: relative;
  top: 1px;
  left: 1px;
}

div.task-initimg > img {
    margin-right: 6px;
    display: block;
}
div.task-fs-initimage {
    display: none;
    position: absolute;
}
div.task-initimg:hover div.task-fs-initimage {
    display: block;
    position: absolute;
    z-index: 9999;
    box-shadow: 0 0 30px #000;
    margin-top:-64px;
    max-width: 75vw;
    max-height: 75vh;
}
div.top-right {
    position: absolute;
    top: 8px;
    right: 8px;
}

#small_image_warning {
     font-size: smaller;
     color: var(--status-orange);
}

button#save-system-settings-btn {
    padding: 4pt 8pt;
}
#ip-info a {
    color:var(--text-color)
}
#ip-info div {
    line-height: 200%;
}

#download-images-dialog .parameters-table > div {
    background: var(--background-color1);
}

.center {
    text-align: center;
}

.fa-xmark {
    cursor: pointer;;
}

/* SCROLLBARS */
:root {
    --scrollbar-width: 14px;
    --scrollbar-radius: 10px;
}

.scrollbar-editor::-webkit-scrollbar {
    width: 8px;
}

.scrollbar-editor::-webkit-scrollbar-track {
    border-radius: 10px;
}

.scrollbar-editor::-webkit-scrollbar-thumb {
    background: --background-color2;
    border-radius: 10px;
}

::-webkit-scrollbar {
    width: var(--scrollbar-width);
}

::-webkit-scrollbar-track {
    box-shadow: inset 0 0 5px var(--input-border-color);
    border-radius: var(--input-border-radius);
}

::-webkit-scrollbar-thumb {
    background: var(--background-color2);
    border-radius: var(--scrollbar-radius);
}

body.pause {
    border: solid 12px var(--accent-color);
}

body.wait-pause {
    animation: blinker 2s linear infinite;
}

@keyframes blinker {
     0% { border: solid 12px var(--accent-color); }
    50% { border: solid 12px var(--background-color1); }
   100% { border: solid 12px var(--accent-color); }
}

#splash-screen div {
   text-align: left;
   max-width: 70vw;
}

#splash-screen .splash-img {
   float: right;
   box-shadow: none;
   margin-left: 6px;
}

#splash-screen tt {
   font-family: monospace;
   background: var(--input-background-color);
   padding: 1px 4px 1px 4px;
   border-radius: 5px;
}

#splash-screen li {
   margin-bottom: 6px;
}

#splash-screen a
{
  color: #ccf;
  text-decoration: none;
  font-weight: bold;
}

#splash-screen a[href^="http"]::after,
#splash-screen a[href^="https://"]::after
{
  content: "";
  width: 11px;
  height: 11px;
  margin-left: 4px;
  background-image: url("data:image/svg+xml,%3Csvg xmlns='http://www.w3.org/2000/svg' width='16' height='16' fill='lightblue' viewBox='0 0 16 16'%3E%3Cpath fill-rule='evenodd' d='M8.636 3.5a.5.5 0 0 0-.5-.5H1.5A1.5 1.5 0 0 0 0 4.5v10A1.5 1.5 0 0 0 1.5 16h10a1.5 1.5 0 0 0 1.5-1.5V7.864a.5.5 0 0 0-1 0V14.5a.5.5 0 0 1-.5.5h-10a.5.5 0 0 1-.5-.5v-10a.5.5 0 0 1 .5-.5h6.636a.5.5 0 0 0 .5-.5z'/%3E%3Cpath fill-rule='evenodd' d='M16 .5a.5.5 0 0 0-.5-.5h-5a.5.5 0 0 0 0 1h3.793L6.146 9.146a.5.5 0 1 0 .708.708L15 1.707V5.5a.5.5 0 0 0 1 0v-5z'/%3E%3C/svg%3E");
  background-position: center;
  background-repeat: no-repeat;
  background-size: contain;
  display: inline-block;
}

.jconfirm.jconfirm-modern .jconfirm-box div.jconfirm-title-c {
    color: var(--button-text-color);
}
.jconfirm.jconfirm-modern .jconfirm-box {
    background-color: var(--background-color1);
}

.displayNone {
    display:none !important;
}

.sub-settings {
    padding-top: 3pt;
    padding-bottom: 3pt;
    padding-left: 5pt;
}

#cloudflare-address {
    background-color: var(--background-color3);
    padding: 6px;
    border-radius: var(--input-border-radius);
    border: var(--input-border-size) solid var(--input-border-color);
    margin-top: 0.2em;
    margin-bottom: 0.2em;
    display: inline-block;
    width: 80%;
}

#copy-cloudflare-address {
    padding: 4px 8px;
    margin-left: 0.5em;
}

.expandedSettingRow {
    background: var(--background-color1);
    width: 95%;
    border-radius: 4pt;
    margin-top: 5pt;
    margin-bottom: 3pt;
}

/* TOAST NOTIFICATIONS */
.toast-notification {
    position: fixed;
    bottom: 10px;
    right: -300px;
    width: 300px;
    background-color: #333;
    color: #fff;
    padding: 10px 20px;
    border-radius: 5px;
    box-shadow: 0 0 10px rgba(0, 0, 0, 0.5);
    z-index: 9999;
    animation: slideInRight 0.5s ease forwards;
    transition: bottom 0.5s ease; /* Add a transition to smoothly reposition the toasts */
}

.toast-notification-error {
    color: red;
}

.image-editor-button-label {
    display: inline-block;
}

.image-editor-button-label::first-letter {
    text-decoration: underline;
}

@keyframes slideInRight {
    from {
        right: -300px;
    }
    to {
        right: 10px;
    }
}

.toast-notification.hide {
    animation: slideOutRight 0.5s ease forwards;
}

@keyframes slideOutRight {
    from {
        right: 10px;
    }
    to {
        right: -300px;
    }
}

@keyframes slideDown {
    from {
        bottom: 10px;
    }
    to {
        bottom: 0;
    }
}

#embeddings-dialog {
    overflow: clip;
}

#embeddings-list {
    height: 70vH;
    width: 40vW;
    overflow-y: scroll;
}

#embeddings-list button {
    margin-top: 2px;
    margin-bottom: 2px;
}

#embeddings-list::-webkit-scrollbar-thumb {
    background: var(--background-color3);
}

.model_entry .model_name {
<<<<<<< HEAD
    width: 70%;
}

.split-toolbar {  display: grid;
    grid-template-columns: 1fr 1fr;
    grid-template-rows: 1fr;
    gap: 0px 0px;
    grid-auto-flow: row;
    grid-template-areas: "toolbar-left toolbar-right";
}

.toolbar-left {
    justify-self: start;
    align-self: center;
    grid-area: toolbar-left;
}

.toolbar-right {
    justify-self: end;
    align-self: center;
    grid-area: toolbar-right;
}

#negative-embeddings-button {
    float: right;
=======
    width: 65%;
}

.diffusers-disabled-on-startup .diffusers-restart-needed {
    font-size: 0;
}

.diffusers-disabled-on-startup .diffusers-restart-needed * {
    display: none;
}

.diffusers-disabled-on-startup .diffusers-restart-needed::after {
    content: "Please restart Easy Diffusion!";
    font-size: 10pt;
>>>>>>> 47b157c2
}<|MERGE_RESOLUTION|>--- conflicted
+++ resolved
@@ -1670,8 +1670,7 @@
 }
 
 .model_entry .model_name {
-<<<<<<< HEAD
-    width: 70%;
+    width: 65%;
 }
 
 .split-toolbar {  display: grid;
@@ -1696,8 +1695,6 @@
 
 #negative-embeddings-button {
     float: right;
-=======
-    width: 65%;
 }
 
 .diffusers-disabled-on-startup .diffusers-restart-needed {
@@ -1711,5 +1708,4 @@
 .diffusers-disabled-on-startup .diffusers-restart-needed::after {
     content: "Please restart Easy Diffusion!";
     font-size: 10pt;
->>>>>>> 47b157c2
 }
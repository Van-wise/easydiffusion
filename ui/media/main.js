--- conflicted
+++ resolved
@@ -375,12 +375,7 @@
     if(typeof res != 'object') return
     res.output.reverse()
     res.output.forEach((result, index) => {
-<<<<<<< HEAD
-        const imageData = result?.data || result?.path + '?t=' + Date.now()
-        const imageWidth = reqBody.width
-        const imageHeight = reqBody.height
-=======
-        const imageData = result?.data || result?.path + '?t=' + new Date().getTime(),
+        const imageData = result?.data || result?.path + '?t=' + Date.now(),
             imageSeed = result?.seed,
             imagePrompt = reqBody.prompt,
             imageInferenceSteps = reqBody.num_inference_steps,
@@ -388,7 +383,6 @@
             imageWidth = reqBody.width,
             imageHeight = reqBody.height;
 
->>>>>>> e533bc08
         if (!imageData.includes('/')) {
             // res contained no data for the image, stop execution
             setStatus('request', 'invalid image', 'error')

--- conflicted
+++ resolved
@@ -259,15 +259,9 @@
     }
 }
 
-<<<<<<< HEAD
 function showImages(req, res, livePreview) {
     res.output.forEach((result, index) => {
         if(typeof res != 'object') return;
-=======
-function makeImageElement(width, height, outputContainer) {
-    let imgItem = document.createElement('div')
-    imgItem.className = 'imgItem'
->>>>>>> b4c68a8a
 
         const imageData = result?.data || result?.path + '?t=' + new Date().getTime(),
             imageSeed = req.seed,
@@ -275,13 +269,8 @@
             imageHeight = req.height,
             imageIdentifier = 'IMG_ID_' + (imageSeed + '').replace(/\d/g, c => 'SUOMIPERKL'[c]) + 'X'.repeat(index);
 
-<<<<<<< HEAD
         if (!imageData.includes('/')) {
             // res contained no data for the image, stop execution
-=======
-    imgItem.appendChild(img)
-    outputContainer.insertBefore(imgItem, outputContainer.firstChild)
->>>>>>> b4c68a8a
 
             setStatus('request', 'invalid image', 'error');
             return;
@@ -368,17 +357,6 @@
     let seed = reqBody['seed']
     let numOutputs = parseInt(reqBody['num_outputs'])
 
-<<<<<<< HEAD
-=======
-    let images = []
-
-    function makeImageContainers(numImages) {
-        for (let i = images.length; i < numImages; i++) {
-            images.push(makeImageElement(reqBody.width, reqBody.height, outputContainer))
-        }
-    }
-
->>>>>>> b4c68a8a
     try {
         res = await fetch('/image', {
             method: 'POST',
@@ -503,81 +481,7 @@
 
     lastPromptUsed = reqBody['prompt'];
 
-<<<<<<< HEAD
     showImages(reqBody, res, false);
-=======
-    for (let idx in res.output) {
-        let imgBody = ''
-        let seed = 0
-
-        try {
-            let imgData = res.output[idx]
-            imgBody = imgData.data
-            seed = imgData.seed
-        } catch (e) {
-            console.log(imgBody)
-            setStatus('request', 'invalid image', 'error')
-            continue
-        }
-
-        let imgItem = images[idx]
-        let img = imgItem.firstChild
-
-        img.src = imgBody
-
-        let imgItemInfo = document.createElement('span')
-        imgItemInfo.className = 'imgItemInfo'
-        imgItemInfo.style.opacity = 0
-
-        let imgSeedLabel = document.createElement('span')
-        imgSeedLabel.className = 'imgSeedLabel'
-        imgSeedLabel.innerText = 'Seed: ' + seed
-
-        let imgUseBtn = document.createElement('button')
-        imgUseBtn.className = 'imgUseBtn'
-        imgUseBtn.innerText = 'Use as Input'
-
-        let imgSaveBtn = document.createElement('button')
-        imgSaveBtn.className = 'imgSaveBtn'
-        imgSaveBtn.innerText = 'Download'
-
-        imgItem.appendChild(imgItemInfo)
-        imgItemInfo.appendChild(imgSeedLabel)
-        imgItemInfo.appendChild(imgUseBtn)
-        imgItemInfo.appendChild(imgSaveBtn)
-
-        imgUseBtn.addEventListener('click', function() {
-            initImageSelector.value = null
-            initImagePreview.src = imgBody
-
-            initImagePreviewContainer.style.display = 'block'
-            inpaintingEditorContainer.style.display = 'none'
-            promptStrengthContainer.style.display = 'block'
-            maskSetting.checked = false
-
-            // maskSetting.style.display = 'block'
-
-            randomSeedField.checked = false
-            seedField.value = seed
-            seedField.disabled = false
-        })
-
-        imgSaveBtn.addEventListener('click', function() {
-            let imgDownload = document.createElement('a')
-            imgDownload.download = createFileName();
-            imgDownload.href = imgBody
-            imgDownload.click()
-        })
-
-        imgItem.addEventListener('mouseenter', function() {
-            imgItemInfo.style.opacity = 1
-        })
-
-        imgItem.addEventListener('mouseleave', function() {
-            imgItemInfo.style.opacity = 0
-        })
-    }
->>>>>>> b4c68a8a
 
     return true;
 }

--- conflicted
+++ resolved
@@ -711,8 +711,22 @@
     return element
 }
 
+/*
+ * Add a listener for arrays
+ * @param {keyof Array} method
+ * @param {(args) => {}} callback
+ */
+Array.prototype.addEventListener = function(method, callback) {
+    const originalFunction = this[method]
+    if (originalFunction) {
+        this[method] = function() {
+            originalFunction.apply(this, arguments)
+            callback.apply(this, arguments)
+        }
+    }
+}
+
 /**
-<<<<<<< HEAD
  * @typedef {object} TabOpenDetails
  * @property {HTMLElement} contentElement
  * @property {HTMLElement} labelElement
@@ -842,19 +856,4 @@
             replaceContent(result)
         }
     })
-=======
- * Add a listener for arrays
- * @param {keyof Array} method
- * @param {(args) => {}} callback
- */
-Array.prototype.addEventListener = function(method, callback) {
-    const originalFunction = this[method]
-    if (originalFunction) {
-        this[method] = function() {
-            console.log(`Array.${method}()`, arguments)
-            originalFunction.apply(this, arguments)
-            callback.apply(this, arguments)
-        }
-    }
->>>>>>> c115a9aa
 }
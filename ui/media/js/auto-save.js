// Saving settings
let saveSettingsConfigTable = document.getElementById("save-settings-config-table")
let saveSettingsConfigOverlay = document.getElementById("save-settings-config")
let resetImageSettingsButton = document.getElementById("reset-image-settings")

const SETTINGS_KEY = "user_settings_v2"

const SETTINGS = {} // key=id. dict initialized in initSettings. { element, default, value, ignore }
const SETTINGS_IDS_LIST = [
    "prompt",
    "seed",
    "random_seed",
    "num_outputs_total",
    "num_outputs_parallel",
    "stable_diffusion_model",
    "vae_model",
    "sampler",
    "width",
    "height",
    "num_inference_steps",
    "guidance_scale",
    "prompt_strength",
    "output_format",
    "negative_prompt",
    "stream_image_progress",
    "use_face_correction",
    "use_upscale",
    "show_only_filtered_image",
    "upscale_model",
    "preview-image",
    "modifier-card-size-slider",
    "theme",
    "save_to_disk",
    "diskPath",
    "sound_toggle",
    "turbo",
    "use_full_precision",
    "auto_save_settings"
]

const IGNORE_BY_DEFAULT = [
    "prompt"
]

const SETTINGS_SECTIONS = [ // gets the "keys" property filled in with an ordered list of settings in this section via initSettings
    { id: "editor-inputs",   name: "Prompt" },
    { id: "editor-settings", name: "Image Settings" },
    { id: "system-settings", name: "System Settings" },
    { id: "container",       name: "Other" }
]

async function initSettings() {
    SETTINGS_IDS_LIST.forEach(id => {
        var element = document.getElementById(id)
        if (!element) {
            console.error(`Missing settings element ${id}`)
        }
        SETTINGS[id] = {
            key: id,
            element: element,
            label: getSettingLabel(element),
            default: getSetting(element),
            value: getSetting(element),
            ignore: IGNORE_BY_DEFAULT.includes(id)
        }
        element.addEventListener("input", settingChangeHandler)
        element.addEventListener("change", settingChangeHandler)
    })
    var unsorted_settings_ids = [...SETTINGS_IDS_LIST]
    SETTINGS_SECTIONS.forEach(section => {
        var name = section.name
        var element = document.getElementById(section.id)
        var unsorted_ids = unsorted_settings_ids.map(id => `#${id}`).join(",")
        var children = unsorted_ids == "" ? [] : Array.from(element.querySelectorAll(unsorted_ids));
        section.keys = []
        children.forEach(e => {
            section.keys.push(e.id)
        })
        unsorted_settings_ids = unsorted_settings_ids.filter(id => children.find(e => e.id == id) == undefined)
    })
    loadSettings()
}

function getSetting(element) {
    if (typeof element === "string" || element instanceof String) {
        element = SETTINGS[element].element
    }
    if (element.type == "checkbox") {
        return element.checked
    }
    return element.value
}
function setSetting(element, value) {
    if (typeof element === "string" || element instanceof String) {
        element = SETTINGS[element].element
    }
    SETTINGS[element.id].value = value
    if (getSetting(element) == value) {
        return // no setting necessary
    }
    if (element.type == "checkbox") {
        element.checked = value
    }
    else {
        element.value = value
    }
    element.dispatchEvent(new Event("input"))
    element.dispatchEvent(new Event("change"))
}

function saveSettings() {
    var saved_settings = Object.values(SETTINGS).map(setting => {
        return {
            key: setting.key,
            value: setting.value,
            ignore: setting.ignore
        }
    })
    localStorage.setItem(SETTINGS_KEY, JSON.stringify(saved_settings))
}

var CURRENTLY_LOADING_SETTINGS = false
function loadSettings() {
    var saved_settings_text = localStorage.getItem(SETTINGS_KEY)
    if (saved_settings_text) {
        var saved_settings = JSON.parse(saved_settings_text)
        if (saved_settings.find(s => s.key == "auto_save_settings").value == false) {
            setSetting("auto_save_settings", false)
            return
        }
        CURRENTLY_LOADING_SETTINGS = true
        saved_settings.forEach(saved_setting => {
            var setting = SETTINGS[saved_setting.key]
<<<<<<< HEAD
            if (!setting) {
                console.warn(`Attempted to load setting ${saved_setting.key}, but no setting found`);
                return null;
=======
            if (setting === undefined) {
                return
>>>>>>> ab6ec3a9
            }
            setting.ignore = saved_setting.ignore
            if (!setting.ignore) {
                setting.value = saved_setting.value
                setSetting(setting.element, setting.value)
            }
        })
        CURRENTLY_LOADING_SETTINGS = false
    }
    else {
        CURRENTLY_LOADING_SETTINGS = true
        tryLoadOldSettings();
        CURRENTLY_LOADING_SETTINGS = false
        saveSettings()
    }
}

function loadDefaultSettingsSection(section_id) {
    CURRENTLY_LOADING_SETTINGS = true
    var section = SETTINGS_SECTIONS.find(s => s.id == section_id);
    section.keys.forEach(key => {
        var setting = SETTINGS[key];
        setting.value = setting.default
        setSetting(setting.element, setting.value)
    })
    CURRENTLY_LOADING_SETTINGS = false
    saveSettings()
}

function settingChangeHandler(event) {
    if (!CURRENTLY_LOADING_SETTINGS) {
        var element = event.target
        var value = getSetting(element)
        if (value != SETTINGS[element.id].value) {
            SETTINGS[element.id].value = value
            saveSettings()
        }
    }
}

function getSettingLabel(element) {
    var labelElement = document.querySelector(`label[for='${element.id}']`)
    var label = labelElement?.innerText || element.id
    var truncate_length = 30
    if (label.includes(" (")) {
        label = label.substring(0, label.indexOf(" ("))
    }
    if (label.length > truncate_length) {
        label = label.substring(0, truncate_length - 3) + "..."
    }
    label = label.replace("➕", "")
    label = label.replace("➖", "")
    return label
}

function fillSaveSettingsConfigTable() {
    saveSettingsConfigTable.textContent = ""
    SETTINGS_SECTIONS.forEach(section => {
        var section_row = `<tr><th>${section.name}</th><td></td></tr>`
        saveSettingsConfigTable.insertAdjacentHTML("beforeend", section_row)
        section.keys.forEach(key => {
            var setting = SETTINGS[key]
            var element = setting.element
            var checkbox_id = `shouldsave_${element.id}`
            var is_checked = setting.ignore ? "" : "checked"
            var value = setting.value
            var value_truncate_length = 30
            if ((typeof value === "string" || value instanceof String) && value.length > value_truncate_length) {
                value = value.substring(0, value_truncate_length - 3) + "..."
            }
            var newrow = `<tr><td><label for="${checkbox_id}">${setting.label}</label></td><td><input id="${checkbox_id}" name="${checkbox_id}" ${is_checked} type="checkbox" ></td><td><small>(${value})</small></td></tr>`
            saveSettingsConfigTable.insertAdjacentHTML("beforeend", newrow)
            var checkbox = document.getElementById(checkbox_id)
            checkbox.addEventListener("input", event => {
                setting.ignore = !checkbox.checked
                saveSettings()
            })
        })
    })
}

// configureSettingsSaveBtn




var autoSaveSettings = document.getElementById("auto_save_settings")
var configSettingsButton = document.createElement("button")
configSettingsButton.textContent = "Configure"
configSettingsButton.style.margin = "0px 5px"
autoSaveSettings.insertAdjacentElement("afterend", configSettingsButton)
autoSaveSettings.addEventListener("change", () => {
    configSettingsButton.style.display = autoSaveSettings.checked ? "block" : "none"
})
configSettingsButton.addEventListener('click', () => {
    fillSaveSettingsConfigTable()
    saveSettingsConfigOverlay.classList.add("active")
})
resetImageSettingsButton.addEventListener('click', event => {
    loadDefaultSettingsSection("editor-settings");
    event.stopPropagation()
})


function tryLoadOldSettings() {
    console.log("Loading old user settings")
    // load v1 auto-save.js settings
    var old_map = {
        "guidance_scale_slider": "guidance_scale",
        "prompt_strength_slider": "prompt_strength"
    }
    var settings_key_v1 = "user_settings"
    var saved_settings_text = localStorage.getItem(settings_key_v1)
    if (saved_settings_text) {
        var saved_settings = JSON.parse(saved_settings_text)
        Object.keys(saved_settings.should_save).forEach(key => {
            key = key in old_map ? old_map[key] : key
            SETTINGS[key].ignore = !saved_settings.should_save[key]
        });
        Object.keys(saved_settings.values).forEach(key => {
            key = key in old_map ? old_map[key] : key
            var setting = SETTINGS[key]
            if (!setting.ignore) {
                setting.value = saved_settings.values[key]
                setSetting(setting.element, setting.value)
            }
        });
        localStorage.removeItem(settings_key_v1)
    }

    // load old individually stored items
    var individual_settings_map = { // maps old localStorage-key to new SETTINGS-key
        "soundEnabled": "sound_toggle",
        "saveToDisk": "save_to_disk",
        "useCPU": "use_cpu",
        "useFullPrecision": "use_full_precision",
        "useTurboMode": "turbo",
        "diskPath": "diskPath",
        "useFaceCorrection": "use_face_correction",
        "useUpscaling": "use_upscale",
        "showOnlyFilteredImage": "show_only_filtered_image",
        "streamImageProgress": "stream_image_progress",
        "outputFormat": "output_format",
        "autoSaveSettings": "auto_save_settings",
    };
    Object.keys(individual_settings_map).forEach(localStorageKey => {
        var localStorageValue = localStorage.getItem(localStorageKey);
        if (localStorageValue !== null) {
            var setting = SETTINGS[individual_settings_map[localStorageKey]]
            if (setting == null || setting == undefined) {
                return
            }
            if (setting.element.type == "checkbox" && (typeof localStorageValue === "string" || localStorageValue instanceof String)) {
                localStorageValue = localStorageValue == "true"
            }
            setting.value = localStorageValue
            setSetting(setting.element, setting.value)
            localStorage.removeItem(localStorageKey);
        }
    })
}<|MERGE_RESOLUTION|>--- conflicted
+++ resolved
@@ -131,14 +131,9 @@
         CURRENTLY_LOADING_SETTINGS = true
         saved_settings.forEach(saved_setting => {
             var setting = SETTINGS[saved_setting.key]
-<<<<<<< HEAD
             if (!setting) {
                 console.warn(`Attempted to load setting ${saved_setting.key}, but no setting found`);
                 return null;
-=======
-            if (setting === undefined) {
-                return
->>>>>>> ab6ec3a9
             }
             setting.ignore = saved_setting.ignore
             if (!setting.ignore) {
@@ -287,9 +282,11 @@
     Object.keys(individual_settings_map).forEach(localStorageKey => {
         var localStorageValue = localStorage.getItem(localStorageKey);
         if (localStorageValue !== null) {
-            var setting = SETTINGS[individual_settings_map[localStorageKey]]
-            if (setting == null || setting == undefined) {
-                return
+            let key = individual_settings_map[localStorageKey]
+            var setting = SETTINGS[key]
+            if (!setting) {
+                console.warn(`Attempted to map old setting ${key}, but no setting found`);
+                return null;
             }
             if (setting.element.type == "checkbox" && (typeof localStorageValue === "string" || localStorageValue instanceof String)) {
                 localStorageValue = localStorageValue == "true"

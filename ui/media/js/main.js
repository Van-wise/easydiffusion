"use strict" // Opt in to a restricted variant of JavaScript
const MAX_INIT_IMAGE_DIMENSION = 768
const MIN_GPUS_TO_SHOW_SELECTION = 2

const IMAGE_REGEX = new RegExp('data:image/[A-Za-z]+;base64')
const htmlTaskMap = new WeakMap()

let promptField = document.querySelector('#prompt')
let promptsFromFileSelector = document.querySelector('#prompt_from_file')
let promptsFromFileBtn = document.querySelector('#promptsFromFileBtn')
let negativePromptField = document.querySelector('#negative_prompt')
let numOutputsTotalField = document.querySelector('#num_outputs_total')
let numOutputsParallelField = document.querySelector('#num_outputs_parallel')
let numInferenceStepsField = document.querySelector('#num_inference_steps')
let guidanceScaleSlider = document.querySelector('#guidance_scale_slider')
let guidanceScaleField = document.querySelector('#guidance_scale')
let outputQualitySlider = document.querySelector('#output_quality_slider')
let outputQualityField = document.querySelector('#output_quality')
let outputQualityRow = document.querySelector('#output_quality_row')
let randomSeedField = document.querySelector("#random_seed")
let seedField = document.querySelector('#seed')
let widthField = document.querySelector('#width')
let heightField = document.querySelector('#height')
let initImageSelector = document.querySelector("#init_image")
let initImagePreview = document.querySelector("#init_image_preview")
let initImageSizeBox = document.querySelector("#init_image_size_box")
let maskImageSelector = document.querySelector("#mask")
let maskImagePreview = document.querySelector("#mask_preview")
let promptStrengthSlider = document.querySelector('#prompt_strength_slider')
let promptStrengthField = document.querySelector('#prompt_strength')
let samplerField = document.querySelector('#sampler')
let samplerSelectionContainer = document.querySelector("#samplerSelection")
let useFaceCorrectionField = document.querySelector("#use_face_correction")
let useUpscalingField = document.querySelector("#use_upscale")
let upscaleModelField = document.querySelector("#upscale_model")
let stableDiffusionModelField = document.querySelector('#stable_diffusion_model')
let vaeModelField = document.querySelector('#vae_model')
let hypernetworkModelField = document.querySelector('#hypernetwork_model')
let hypernetworkStrengthSlider = document.querySelector('#hypernetwork_strength_slider')
let hypernetworkStrengthField = document.querySelector('#hypernetwork_strength')
let outputFormatField = document.querySelector('#output_format')
let showOnlyFilteredImageField = document.querySelector("#show_only_filtered_image")
let updateBranchLabel = document.querySelector("#updateBranchLabel")
let streamImageProgressField = document.querySelector("#stream_image_progress")

let makeImageBtn = document.querySelector('#makeImage')
let stopImageBtn = document.querySelector('#stopImage')
let pauseBtn = document.querySelector('#pause')
let resumeBtn = document.querySelector('#resume')
let renderButtons = document.querySelector('#render-buttons')

let imagesContainer = document.querySelector('#current-images')
let initImagePreviewContainer = document.querySelector('#init_image_preview_container')
let initImageClearBtn = document.querySelector('.init_image_clear')
let promptStrengthContainer = document.querySelector('#prompt_strength_container')

let initialText = document.querySelector("#initial-text")
let previewTools = document.querySelector("#preview-tools")
let clearAllPreviewsBtn = document.querySelector("#clear-all-previews")

let maskSetting = document.querySelector('#enable_mask')

const processOrder = document.querySelector('#process_order_toggle')

let imagePreview = document.querySelector("#preview")
imagePreview.addEventListener('drop', function(ev) {
    const data = ev.dataTransfer?.getData("text/plain");
    if (!data) {
        return
    }
    const movedTask = document.getElementById(data)
    if (!movedTask) {
        return
    }
    ev.preventDefault()
    let moveTarget = ev.target
    while (moveTarget && typeof moveTarget === 'object' && moveTarget.parentNode !== imagePreview) {
        moveTarget = moveTarget.parentNode
    }
    if (moveTarget === initialText || moveTarget === previewTools) {
        moveTarget = null
    }
    if (moveTarget === movedTask) {
        return
    }
    if (moveTarget) {
        const childs = Array.from(imagePreview.children)
        if (moveTarget.nextSibling && childs.indexOf(movedTask) < childs.indexOf(moveTarget)) {
            // Move after the target if lower than current position.
            moveTarget = moveTarget.nextSibling
        }
    }
    const newNode = imagePreview.insertBefore(movedTask, moveTarget || previewTools.nextSibling)
    if (newNode === movedTask) {
        return
    }
    imagePreview.removeChild(movedTask)
    const task = htmlTaskMap.get(movedTask)
    if (task) {
        htmlTaskMap.delete(movedTask)
    }
    if (task) {
        htmlTaskMap.set(newNode, task)
    }
})



let showConfigToggle = document.querySelector('#configToggleBtn')
// let configBox = document.querySelector('#config')
// let outputMsg = document.querySelector('#outputMsg')

let soundToggle = document.querySelector('#sound_toggle')

let serverStatusColor = document.querySelector('#server-status-color')
let serverStatusMsg = document.querySelector('#server-status-msg')

function getLocalStorageBoolItem(key, fallback) {
    let item = localStorage.getItem(key)
    if (item === null) {
        return fallback
    }

    return (item === 'true' ? true : false)
}

function handleBoolSettingChange(key) {
    return function(e) {
        localStorage.setItem(key, e.target.checked.toString())
    }
}

function handleStringSettingChange(key) {
    return function(e) {
        localStorage.setItem(key, e.target.value.toString())
    }
}

function isSoundEnabled() {
    return getSetting("sound_toggle")
}

function getSavedDiskPath() {
    return getSetting("diskPath")
}

function setStatus(statusType, msg, msgType) {
}

function setServerStatus(event) {
    switch(event.type) {
        case 'online':
            serverStatusColor.style.color = 'green'
            serverStatusMsg.style.color = 'green'
            serverStatusMsg.innerText = 'Stable Diffusion is ' + event.message
            break
        case 'busy':
            serverStatusColor.style.color = 'rgb(200, 139, 0)'
            serverStatusMsg.style.color = 'rgb(200, 139, 0)'
            serverStatusMsg.innerText = 'Stable Diffusion is ' + event.message
            break
        case 'error':
            serverStatusColor.style.color = 'red'
            serverStatusMsg.style.color = 'red'
            serverStatusMsg.innerText = 'Stable Diffusion has stopped'
            break
    }
    if (SD.serverState.devices) {
        setDeviceInfo(SD.serverState.devices)
    }
}

// shiftOrConfirm(e, prompt, fn)
//   e      : MouseEvent
//   prompt : Text to be shown as prompt. Should be a question to which "yes" is a good answer.
//   fn     : function to be called if the user confirms the dialog or has the shift key pressed
//
// If the user had the shift key pressed while clicking, the function fn will be executed.
// If the setting "confirm_dangerous_actions" in the system settings is disabled, the function 
// fn will be executed.
// Otherwise, a confirmation dialog is shown. If the user confirms, the function fn will also
// be executed.
function shiftOrConfirm(e, prompt, fn) {
    e.stopPropagation()
    if (e.shiftKey || !confirmDangerousActionsField.checked) {
         fn(e)
    } else {
        $.confirm({
            theme: 'modern',
            title: prompt,
            useBootstrap: false,
            animateFromElement: false,
            content: '<small>Tip: To skip this dialog, use shift-click or disable the "Confirm dangerous actions" setting in the Settings tab.</small>',
            buttons: {
                yes: () => { fn(e) },
                cancel: () => {}
            }
        }); 
    }
}

function logMsg(msg, level, outputMsg) {
    if (outputMsg.hasChildNodes()) {
        outputMsg.appendChild(document.createElement('br'))
    }
    if (level === 'error') {
        outputMsg.innerHTML += '<span style="color: red">Error: ' + msg + '</span>'
    } else if (level === 'warn') {
        outputMsg.innerHTML += '<span style="color: orange">Warning: ' + msg + '</span>'
    } else {
        outputMsg.innerText += msg
    }
    console.log(level, msg)
}

function logError(msg, res, outputMsg) {
    logMsg(msg, 'error', outputMsg)

    console.log('request error', res)
    setStatus('request', 'error', 'error')
}

function playSound() {
    const audio = new Audio('/media/ding.mp3')
    audio.volume = 0.2
    var promise = audio.play()
    if (promise !== undefined) {
        promise.then(_ => {}).catch(error => {
            console.warn("browser blocked autoplay")
        })
    }
}

function showImages(reqBody, res, outputContainer, livePreview) {
    let imageItemElements = outputContainer.querySelectorAll('.imgItem')
    if(typeof res != 'object') return
    res.output.reverse()
    res.output.forEach((result, index) => {
        const imageData = result?.data || result?.path + '?t=' + Date.now(),
            imageSeed = result?.seed,
            imagePrompt = reqBody.prompt,
            imageInferenceSteps = reqBody.num_inference_steps,
            imageGuidanceScale = reqBody.guidance_scale,
            imageWidth = reqBody.width,
            imageHeight = reqBody.height;

        if (!imageData.includes('/')) {
            // res contained no data for the image, stop execution
            setStatus('request', 'invalid image', 'error')
            return
        }

        let imageItemElem = (index < imageItemElements.length ? imageItemElements[index] : null)
        if(!imageItemElem) {
            imageItemElem = document.createElement('div')
            imageItemElem.className = 'imgItem'
            imageItemElem.innerHTML = `
                <div class="imgContainer">
                    <img/>
                    <div class="imgItemInfo">
                        <span class="imgSeedLabel"></span>
                    </div>
                </div>
            `
            outputContainer.appendChild(imageItemElem)
        }
        const imageElem = imageItemElem.querySelector('img')
        imageElem.src = imageData
        imageElem.width = parseInt(imageWidth)
        imageElem.height = parseInt(imageHeight)
        imageElem.setAttribute('data-prompt', imagePrompt)
        imageElem.setAttribute('data-steps', imageInferenceSteps)
        imageElem.setAttribute('data-guidance', imageGuidanceScale)


        const imageInfo = imageItemElem.querySelector('.imgItemInfo')
        imageInfo.style.visibility = (livePreview ? 'hidden' : 'visible')

        if ('seed' in result && !imageElem.hasAttribute('data-seed')) {
            const req = Object.assign({}, reqBody, {
                seed: result?.seed || reqBody.seed
            })
            imageElem.setAttribute('data-seed', req.seed)
            const imageSeedLabel = imageItemElem.querySelector('.imgSeedLabel')
            imageSeedLabel.innerText = 'Seed: ' + req.seed

            let buttons = [
                { text: 'Use as Input', on_click: onUseAsInputClick },
                { text: 'Download', on_click: onDownloadImageClick },
                { text: 'Make Similar Images', on_click: onMakeSimilarClick },
                { text: 'Draw another 25 steps', on_click: onContinueDrawingClick },
                { text: 'Upscale', on_click: onUpscaleClick, filter: (req, img) => !req.use_upscale },
                { text: 'Fix Faces', on_click: onFixFacesClick, filter: (req, img) => !req.use_face_correction }
            ]

            // include the plugins
            buttons = buttons.concat(PLUGINS['IMAGE_INFO_BUTTONS'])

            const imgItemInfo = imageItemElem.querySelector('.imgItemInfo')
            const img = imageItemElem.querySelector('img')
            const createButton = function(btnInfo) {
                const newButton = document.createElement('button')
                newButton.classList.add('tasksBtns')
                newButton.innerText = btnInfo.text
                newButton.addEventListener('click', function() {
                    btnInfo.on_click(req, img)
                })
                imgItemInfo.appendChild(newButton)
            }
            buttons.forEach(btn => {
                if (btn.filter && btn.filter(req, img) === false) {
                    return
                }

                createButton(btn)
            })
        }
    })
}

function onUseAsInputClick(req, img) {
    const imgData = img.src

    initImageSelector.value = null
    initImagePreview.src = imgData

    maskSetting.checked = false
}

function onDownloadImageClick(req, img) {
    const imgData = img.src
    const imageSeed = img.getAttribute('data-seed')
    const imagePrompt = img.getAttribute('data-prompt')
    const imageInferenceSteps = img.getAttribute('data-steps')
    const imageGuidanceScale = img.getAttribute('data-guidance')

    const imgDownload = document.createElement('a')
    imgDownload.download = createFileName(imagePrompt, imageSeed, imageInferenceSteps, imageGuidanceScale, req['output_format'])
    imgDownload.href = imgData
    imgDownload.click()
}

function modifyCurrentRequest(...reqDiff) {
    const newTaskRequest = getCurrentUserRequest()

    newTaskRequest.reqBody = Object.assign(newTaskRequest.reqBody, ...reqDiff, {
        use_cpu: useCPUField.checked
    })
    newTaskRequest.seed = newTaskRequest.reqBody.seed

    return newTaskRequest
}

function onMakeSimilarClick(req, img) {
    const newTaskRequest = modifyCurrentRequest(req, {
        num_outputs: 1,
        num_inference_steps: 50,
        guidance_scale: 7.5,
        prompt_strength: 0.7,
        init_image: img.src,
        seed: Math.floor(Math.random() * 10000000)
    })

    newTaskRequest.numOutputsTotal = 5
    newTaskRequest.batchCount = 5

    delete newTaskRequest.reqBody.mask

    createTask(newTaskRequest)
}

function enqueueImageVariationTask(req, img, reqDiff) {
    const imageSeed = img.getAttribute('data-seed')

    const newRequestBody = {
        num_outputs: 1, // this can be user-configurable in the future
        seed: imageSeed
    }

    // If the user is editing pictures, stop modifyCurrentRequest from importing
    // new values by setting the missing properties to undefined
    if (!('init_image' in req) && !('init_image' in reqDiff)) {
        newRequestBody.init_image = undefined
        newRequestBody.mask = undefined
    } else if (!('mask' in req) && !('mask' in reqDiff)) {
        newRequestBody.mask = undefined
    }

    const newTaskRequest = modifyCurrentRequest(req, reqDiff, newRequestBody)
    newTaskRequest.numOutputsTotal = 1 // this can be user-configurable in the future
    newTaskRequest.batchCount = 1

    createTask(newTaskRequest)
}

function onUpscaleClick(req, img) {
    enqueueImageVariationTask(req, img, {
        use_upscale: upscaleModelField.value
    })
}

function onFixFacesClick(req, img) {
    enqueueImageVariationTask(req, img, {
        use_face_correction: 'GFPGANv1.3'
    })
}

function onContinueDrawingClick(req, img) {
    enqueueImageVariationTask(req, img, {
        num_inference_steps: parseInt(req.num_inference_steps) + 25
    })
}

function getUncompletedTaskEntries() {
    const taskEntries = Array.from(
        document.querySelectorAll('#preview .imageTaskContainer .taskStatusLabel')
        ).filter((taskLabel) => taskLabel.style.display !== 'none'
        ).map(function(taskLabel) {
            let imageTaskContainer = taskLabel.parentNode
            while(!imageTaskContainer.classList.contains('imageTaskContainer') && imageTaskContainer.parentNode) {
                imageTaskContainer = imageTaskContainer.parentNode
            }
            return imageTaskContainer
        })
    if (!processOrder.checked) {
        taskEntries.reverse()
    }
    return taskEntries
}

function makeImage() {
    if (!SD.isServerAvailable()) {
        alert('The server is not available.')
        return
    }
    if (!randomSeedField.checked && seedField.value == '') {
        alert('The "Seed" field must not be empty.')
        return
    }
    if (numInferenceStepsField.value == '') {
        alert('The "Inference Steps" field must not be empty.')
        return
    }
    if (numOutputsTotalField.value == '' || numOutputsTotalField.value == 0) {
        numOutputsTotalField.value = 1
    }
    if (numOutputsParallelField.value == '' || numOutputsParallelField.value == 0) {
        numOutputsParallelField.value = 1
    }
    if (guidanceScaleField.value == '') {
        guidanceScaleField.value = guidanceScaleSlider.value / 10
    }
    const taskTemplate = getCurrentUserRequest()
    const newTaskRequests = getPrompts().map((prompt) => Object.assign({}, taskTemplate, {
        reqBody: Object.assign({ prompt: prompt }, taskTemplate.reqBody)
    }))
    newTaskRequests.forEach(createTask)

    initialText.style.display = 'none'
}

async function onIdle() {
    const serverCapacity = SD.serverCapacity
    if (pauseClient===true) {
        await resumeClient()
    }

    for (const taskEntry of getUncompletedTaskEntries()) {
        if (SD.activeTasks.size >= serverCapacity) {
            break
        }
        const task = htmlTaskMap.get(taskEntry)
        if (!task) {
            const taskStatusLabel = taskEntry.querySelector('.taskStatusLabel')
            taskStatusLabel.style.display = 'none'
            continue
        }
        await onTaskStart(task)
    }
}

function getTaskUpdater(task, reqBody, outputContainer) {
    const outputMsg = task['outputMsg']
    const progressBar = task['progressBar']
    const progressBarInner = progressBar.querySelector("div")

    const batchCount = task.batchCount
    let lastStatus = undefined
    return async function(event) {
        if (this.status !== lastStatus) {
            lastStatus = this.status
            switch(this.status) {
                case SD.TaskStatus.pending:
                    task['taskStatusLabel'].innerText = "Pending"
                    task['taskStatusLabel'].classList.add('waitingTaskLabel')
                    break
                case SD.TaskStatus.waiting:
                    task['taskStatusLabel'].innerText = "Waiting"
                    task['taskStatusLabel'].classList.add('waitingTaskLabel')
                    task['taskStatusLabel'].classList.remove('activeTaskLabel')
                    break
                case SD.TaskStatus.processing:
                case SD.TaskStatus.completed:
                    task['taskStatusLabel'].innerText = "Processing"
                    task['taskStatusLabel'].classList.add('activeTaskLabel')
                    task['taskStatusLabel'].classList.remove('waitingTaskLabel')
                    break
                case SD.TaskStatus.stopped:
                    break
                case SD.TaskStatus.failed:
                    if (!SD.isServerAvailable()) {
                        logError("Stable Diffusion is still starting up, please wait. If this goes on beyond a few minutes, Stable Diffusion has probably crashed. Please check the error message in the command-line window.", event, outputMsg)
                    } else if (typeof event?.response === 'object') {
                        let msg = 'Stable Diffusion had an error reading the response:<br/><pre>'
                        if (this.exception) {
                            msg += `Error: ${this.exception.message}<br/>`
                        }
                        try { // 'Response': body stream already read
                            msg += 'Read: ' + await event.response.text()
                        } catch(e) {
                            msg += 'Unexpected end of stream. '
                        }
                        const bufferString = event.reader.bufferedString
                        if (bufferString) {
                            msg += 'Buffered data: ' + bufferString
                        }
                        msg += '</pre>'
                        logError(msg, event, outputMsg)
                    } else {
                        let msg = `Unexpected Read Error:<br/><pre>Error:${this.exception}<br/>EventInfo: ${JSON.stringify(event, undefined, 4)}</pre>`
                        logError(msg, event, outputMsg)
                    }
                    break
            }
        }
        if ('update' in event) {
            const stepUpdate = event.update
            if (!('step' in stepUpdate)) {
                return
            }
            // task.instances can be a mix of different tasks with uneven number of steps (Render Vs Filter Tasks)
            const overallStepCount = task.instances.reduce(
                (sum, instance) => sum + (instance.isPending ? Math.max(0, instance.step || stepUpdate.step) / (instance.total_steps || stepUpdate.total_steps) : 1),
                0 // Initial value
            ) * stepUpdate.total_steps // Scale to current number of steps.
            const totalSteps = task.instances.reduce(
                (sum, instance) => sum + (instance.total_steps || stepUpdate.total_steps),
                stepUpdate.total_steps * (batchCount - task.batchesDone) // Initial value at (unstarted task count * Nbr of steps)
            )
            const percent = Math.min(100, 100 * (overallStepCount / totalSteps)).toFixed(0)

            const timeTaken = stepUpdate.step_time // sec
            const stepsRemaining = Math.max(0, totalSteps - overallStepCount)
            const timeRemaining = (timeTaken < 0 ? '' : millisecondsToStr(stepsRemaining * timeTaken * 1000))
            outputMsg.innerHTML = `Batch ${task.batchesDone} of ${batchCount}. Generating image(s): ${percent}%. Time remaining (approx): ${timeRemaining}`
            outputMsg.style.display = 'block'
            progressBarInner.style.width = `${percent}%`

            if (stepUpdate.output) {
                showImages(reqBody, stepUpdate, outputContainer, true)
            }
        }
    }
}

function abortTask(task) {
    if (!task.isProcessing) {
        return false
    }
    task.isProcessing = false
    task.progressBar.classList.remove("active")
    task['taskStatusLabel'].style.display = 'none'
    task['stopTask'].innerHTML = '<i class="fa-solid fa-trash-can"></i> Remove'
    if (!task.instances?.some((r) => r.isPending)) {
        return
    }
    task.instances.forEach((instance) => {
        try {
            instance.abort()
        } catch (e) {
            console.error(e)
        }
    })
}

function onTaskErrorHandler(task, reqBody, instance, reason) {
    if (!task.isProcessing) {
        return
    }
    console.log('Render request %o, Instance: %o, Error: %s', reqBody, instance, reason)
    abortTask(task)
    const outputMsg = task['outputMsg']
    logError('Stable Diffusion had an error. Please check the logs in the command-line window. <br/><br/>' + reason + '<br/><pre>' + reason.stack + '</pre>', task, outputMsg)
    setStatus('request', 'error', 'error')
}

function onTaskCompleted(task, reqBody, instance, outputContainer, stepUpdate) {
    if (typeof stepUpdate === 'object') {
        if (stepUpdate.status === 'succeeded') {
            showImages(reqBody, stepUpdate, outputContainer, false)
        } else {
            task.isProcessing = false
            const outputMsg = task['outputMsg']
            let msg = ''
            if ('detail' in stepUpdate && typeof stepUpdate.detail === 'string' && stepUpdate.detail.length > 0) {
                msg = stepUpdate.detail
                if (msg.toLowerCase().includes('out of memory')) {
                    msg += `<br/><br/>
                            <b>Suggestions</b>:
                            <br/>
                            1. If you have set an initial image, please try reducing its dimension to ${MAX_INIT_IMAGE_DIMENSION}x${MAX_INIT_IMAGE_DIMENSION} or smaller.<br/>
                            2. Try disabling the '<em>Turbo mode</em>' under '<em>Advanced Settings</em>'.<br/>
                            3. Try generating a smaller image.<br/>`
                }
            } else {
                msg = `Unexpected Read Error:<br/><pre>StepUpdate: ${JSON.stringify(stepUpdate, undefined, 4)}</pre>`
            }
            logError(msg, stepUpdate, outputMsg)
        }
    }
    if (task.isProcessing && task.batchesDone < task.batchCount) {
        task['taskStatusLabel'].innerText = "Pending"
        task['taskStatusLabel'].classList.add('waitingTaskLabel')
        task['taskStatusLabel'].classList.remove('activeTaskLabel')
        return
    }
    if ('instances' in task && task.instances.some((ins) => ins != instance && ins.isPending)) {
        return
    }

    task.isProcessing = false
    task['stopTask'].innerHTML = '<i class="fa-solid fa-trash-can"></i> Remove'
    task['taskStatusLabel'].style.display = 'none'

    let time = millisecondsToStr( Date.now() - task.startTime )

    if (task.batchesDone == task.batchCount) {
	if (!task.outputMsg.innerText.toLowerCase().includes('error')) {
<<<<<<< HEAD
            task.outputMsg.innerText = `Processed ${task.numOutputsTotal} images in ${time}`
=======
            task.outputMsg.innerText = `Processed ${task.numOutputsTotal} images in ${time} seconds`
>>>>>>> babdb5b7
	}
        task.progressBar.style.height = "0px"
        task.progressBar.style.border = "0px solid var(--background-color3)"
        task.progressBar.classList.remove("active")
        setStatus('request', 'done', 'success')
    } else {
        task.outputMsg.innerText += `Task ended after ${time}`
    }

    if (randomSeedField.checked) {
        seedField.value = task.seed
    }

    if (SD.activeTasks.size > 0) {
        return
    }
    const uncompletedTasks = getUncompletedTaskEntries()
    if (uncompletedTasks && uncompletedTasks.length > 0) {
        return
    }

    renderButtons.style.display = 'none'
    renameMakeImageButton()

    if (isSoundEnabled()) {
        playSound()
    }
}


async function onTaskStart(task) {
    if (!task.isProcessing || task.batchesDone >= task.batchCount) {
        return
    }

    if (typeof task.startTime !== 'number') {
        task.startTime = Date.now()
    }
    if (!('instances' in task)) {
        task['instances'] = []
    }

    task['stopTask'].innerHTML = '<i class="fa-solid fa-circle-stop"></i> Stop'
    task['taskStatusLabel'].innerText = "Starting"
    task['taskStatusLabel'].classList.add('waitingTaskLabel')

    let newTaskReqBody = task.reqBody
    if (task.batchCount > 1) {
        // Each output render batch needs it's own task reqBody instance to avoid altering the other runs after they are completed.
        newTaskReqBody = Object.assign({}, task.reqBody)
    }

    const startSeed = task.seed || newTaskReqBody.seed
    const genSeeds = Boolean(typeof newTaskReqBody.seed !== 'number' || (newTaskReqBody.seed === task.seed && task.numOutputsTotal > 1))
    if (genSeeds) {
        newTaskReqBody.seed = parseInt(startSeed) + (task.batchesDone * newTaskReqBody.num_outputs)
    }

    // Update the seed *before* starting the processing so it's retained if user stops the task
    if (randomSeedField.checked) {
        seedField.value = task.seed
    }

    const outputContainer = document.createElement('div')
    outputContainer.className = 'img-batch'
    task.outputContainer.insertBefore(outputContainer, task.outputContainer.firstChild)

    const eventInfo = {reqBody:newTaskReqBody}
    const callbacksPromises = PLUGINS['TASK_CREATE'].map((hook) => {
        if (typeof hook !== 'function') {
            console.error('The provided TASK_CREATE hook is not a function. Hook: %o', hook)
            return Promise.reject(new Error('hook is not a function.'))
        }
        try {
            return Promise.resolve(hook.call(task, eventInfo))
        } catch (err) {
            console.error(err)
            return Promise.reject(err)
        }
    })
    await Promise.allSettled(callbacksPromises)
    let instance = eventInfo.instance
    if (!instance) {
        const factory = PLUGINS.OUTPUTS_FORMATS.get(eventInfo.reqBody?.output_format || newTaskReqBody.output_format)
        if (factory) {
            instance = await Promise.resolve(factory(eventInfo.reqBody || newTaskReqBody))
        }
        if (!instance) {
            console.error(`${factory ? "Factory " + String(factory) : 'No factory defined'} for output format ${eventInfo.reqBody?.output_format || newTaskReqBody.output_format}. Instance is ${instance || 'undefined'}. Using default renderer.`)
            instance = new SD.RenderTask(eventInfo.reqBody || newTaskReqBody)
        }
    }

    task['instances'].push(instance)
    task.batchesDone++

    instance.enqueue(getTaskUpdater(task, newTaskReqBody, outputContainer)).then(
        (renderResult) => {
            onTaskCompleted(task, newTaskReqBody, instance, outputContainer, renderResult)
        },
        (reason) => {
            onTaskErrorHandler(task, newTaskReqBody, instance, reason)
        }
    )

    setStatus('request', 'fetching..')
    renderButtons.style.display = 'flex'
    renameMakeImageButton()
    previewTools.style.display = 'block'
}

/* Hover effect for the init image in the task list */
function createInitImageHover(taskEntry) {
    var $tooltip = $( taskEntry.querySelector('.task-fs-initimage') )
    var img = document.createElement('img')
    img.src = taskEntry.querySelector('div.task-initimg > img').src
    $tooltip.append(img)
    $tooltip.append(`<div class="top-right"><button>Use as Input</button></div>`)
    $tooltip.find('button').on('click', (e) => { onUseAsInputClick(null,img) } )
}

let startX, startY;
function onTaskEntryDragOver(event) {
    imagePreview.querySelectorAll(".imageTaskContainer").forEach(itc => {
        if(itc != event.target.closest(".imageTaskContainer")){
            itc.classList.remove('dropTargetBefore','dropTargetAfter');
        }
    });
    if(event.target.closest(".imageTaskContainer")){
        if(startX && startY){
            if(event.target.closest(".imageTaskContainer").offsetTop > startY){
                event.target.closest(".imageTaskContainer").classList.add('dropTargetAfter');
            }else if(event.target.closest(".imageTaskContainer").offsetTop < startY){
                event.target.closest(".imageTaskContainer").classList.add('dropTargetBefore');
            }else if (event.target.closest(".imageTaskContainer").offsetLeft > startX){
                event.target.closest(".imageTaskContainer").classList.add('dropTargetAfter');
            }else if (event.target.closest(".imageTaskContainer").offsetLeft < startX){
                event.target.closest(".imageTaskContainer").classList.add('dropTargetBefore');
            }
        }
    }
}

function createTask(task) {
    let taskConfig = ''

    if (task.reqBody.init_image !== undefined) {
        let h = 80
	let w = task.reqBody.width * h / task.reqBody.height >>0
        taskConfig += `<div class="task-initimg" style="float:left;"><img style="width:${w}px;height:${h}px;" src="${task.reqBody.init_image}"><div class="task-fs-initimage"></div></div>`
    }
    taskConfig += `<b>Seed:</b> ${task.seed}, <b>Sampler:</b> ${task.reqBody.sampler}, <b>Inference Steps:</b> ${task.reqBody.num_inference_steps}, <b>Guidance Scale:</b> ${task.reqBody.guidance_scale}, <b>Model:</b> ${task.reqBody.use_stable_diffusion_model}`
    if (task.reqBody.use_vae_model.trim() !== '') {
        taskConfig += `, <b>VAE:</b> ${task.reqBody.use_vae_model}`
    }
    if (task.reqBody.negative_prompt.trim() !== '') {
        taskConfig += `, <b>Negative Prompt:</b> ${task.reqBody.negative_prompt}`
    }
    if (task.reqBody.init_image !== undefined) {
        taskConfig += `, <b>Prompt Strength:</b> ${task.reqBody.prompt_strength}`
    }
    if (task.reqBody.use_face_correction) {
        taskConfig += `, <b>Fix Faces:</b> ${task.reqBody.use_face_correction}`
    }
    if (task.reqBody.use_upscale) {
        taskConfig += `, <b>Upscale:</b> ${task.reqBody.use_upscale}`
    }
    if (task.reqBody.use_hypernetwork_model) {
        taskConfig += `, <b>Hypernetwork:</b> ${task.reqBody.use_hypernetwork_model}`
        taskConfig += `, <b>Hypernetwork Strength:</b> ${task.reqBody.hypernetwork_strength}`
    }

    let taskEntry = document.createElement('div')
    taskEntry.id = `imageTaskContainer-${Date.now()}`
    taskEntry.className = 'imageTaskContainer'
    taskEntry.innerHTML = ` <div class="header-content panel collapsible active">
                                <i class="drag-handle fa-solid fa-grip"></i>
                                <div class="taskStatusLabel">Enqueued</div>
                                <button class="secondaryButton stopTask"><i class="fa-solid fa-trash-can"></i> Remove</button>
                                <button class="secondaryButton useSettings"><i class="fa-solid fa-redo"></i> Use these settings</button>
                                <div class="preview-prompt collapsible active"></div>
                                <div class="taskConfig">${taskConfig}</div>
                                <div class="outputMsg"></div>
                                <div class="progress-bar active"><div></div></div>
                            </div>
                            <div class="collapsible-content">
                                <div class="img-preview">
                            </div>`

    createCollapsibles(taskEntry)
    
    let draghandle = taskEntry.querySelector('.drag-handle')
    draghandle.addEventListener('mousedown', (e) => { taskEntry.setAttribute('draggable',true)})
    draghandle.addEventListener('mouseup',   (e) => { taskEntry.setAttribute('draggable',false)})
    taskEntry.addEventListener('dragend',    (e) => { 
        taskEntry.setAttribute('draggable',false);
        imagePreview.querySelectorAll(".imageTaskContainer").forEach(itc => {
            itc.classList.remove('dropTargetBefore','dropTargetAfter');
        });
        imagePreview.removeEventListener("dragover", onTaskEntryDragOver );
    })
    taskEntry.addEventListener('dragstart', function(e) {
        imagePreview.addEventListener("dragover", onTaskEntryDragOver );
        e.dataTransfer.setData("text/plain", taskEntry.id);
        startX = e.target.closest(".imageTaskContainer").offsetLeft;
        startY = e.target.closest(".imageTaskContainer").offsetTop;
    })


    if (task.reqBody.init_image !== undefined) {
        createInitImageHover(taskEntry)
    }

    task['taskStatusLabel'] = taskEntry.querySelector('.taskStatusLabel')
    task['outputContainer'] = taskEntry.querySelector('.img-preview')
    task['outputMsg'] = taskEntry.querySelector('.outputMsg')
    task['previewPrompt'] = taskEntry.querySelector('.preview-prompt')
    task['progressBar'] = taskEntry.querySelector('.progress-bar')
    task['stopTask'] = taskEntry.querySelector('.stopTask')

    task['stopTask'].addEventListener('click', (e) => {
        e.stopPropagation()

        let question = (task['isProcessing'] ? "Stop this task?" : "Remove this task?")
        shiftOrConfirm(e, question, async function(e) {
            if (task.batchesDone <= 0 || !task.isProcessing) {
                removeTask(taskEntry)
            }
            abortTask(task)
        })
    })

    task['useSettings'] = taskEntry.querySelector('.useSettings')
    task['useSettings'].addEventListener('click', function(e) {
        e.stopPropagation()
        restoreTaskToUI(task, TASK_REQ_NO_EXPORT)
    })

    task.isProcessing = true
    taskEntry = imagePreview.insertBefore(taskEntry, previewTools.nextSibling)
    htmlTaskMap.set(taskEntry, task)

    task.previewPrompt.innerText = task.reqBody.prompt
    if (task.previewPrompt.innerText.trim() === '') {
        task.previewPrompt.innerHTML = '&nbsp;' // allows the results to be collapsed
    }

}

function getCurrentUserRequest() {
    const numOutputsTotal = parseInt(numOutputsTotalField.value)
    const numOutputsParallel = parseInt(numOutputsParallelField.value)
    const seed = (randomSeedField.checked ? Math.floor(Math.random() * 10000000) : parseInt(seedField.value))

    const newTask = {
        batchesDone: 0,
        numOutputsTotal: numOutputsTotal,
        batchCount: Math.ceil(numOutputsTotal / numOutputsParallel),
        seed,

        reqBody: {
            seed,
            negative_prompt: negativePromptField.value.trim(),
            num_outputs: numOutputsParallel,
            num_inference_steps: parseInt(numInferenceStepsField.value),
            guidance_scale: parseFloat(guidanceScaleField.value),
            width: parseInt(widthField.value),
            height: parseInt(heightField.value),
            // allow_nsfw: allowNSFWField.checked,
            turbo: turboField.checked,
            //render_device: undefined, // Set device affinity. Prefer this device, but wont activate.
            use_full_precision: useFullPrecisionField.checked,
            use_stable_diffusion_model: stableDiffusionModelField.value,
            use_vae_model: vaeModelField.value,
            stream_progress_updates: true,
            stream_image_progress: (numOutputsTotal > 50 ? false : streamImageProgressField.checked),
            show_only_filtered_image: showOnlyFilteredImageField.checked,
            output_format: outputFormatField.value,
            output_quality: parseInt(outputQualityField.value),
            original_prompt: promptField.value,
            active_tags: (activeTags.map(x => x.name))
        }
    }
    if (IMAGE_REGEX.test(initImagePreview.src)) {
        newTask.reqBody.init_image = initImagePreview.src
        newTask.reqBody.prompt_strength = parseFloat(promptStrengthField.value)

        // if (IMAGE_REGEX.test(maskImagePreview.src)) {
        //     newTask.reqBody.mask = maskImagePreview.src
        // }
        if (maskSetting.checked) {
            newTask.reqBody.mask = imageInpainter.getImg()
        }
        newTask.reqBody.sampler = 'ddim'
    } else {
        newTask.reqBody.sampler = samplerField.value
    }
    if (saveToDiskField.checked && diskPathField.value.trim() !== '') {
        newTask.reqBody.save_to_disk_path = diskPathField.value.trim()
    }
    if (useFaceCorrectionField.checked) {
        newTask.reqBody.use_face_correction = 'GFPGANv1.3'
    }
    if (useUpscalingField.checked) {
        newTask.reqBody.use_upscale = upscaleModelField.value
    }
    if (hypernetworkModelField.value) {
        newTask.reqBody.use_hypernetwork_model = hypernetworkModelField.value
        newTask.reqBody.hypernetwork_strength = parseFloat(hypernetworkStrengthField.value)
    }
    return newTask
}

function getPrompts(prompts) {
    if (typeof prompts === 'undefined') {
        prompts = promptField.value
    }
    if (prompts.trim() === '' && activeTags.length === 0) {
        return ['']
    }

    let promptsToMake = []
    if (prompts.trim() !== '') {
        prompts = prompts.split('\n')
        prompts = prompts.map(prompt => prompt.trim())
        prompts = prompts.filter(prompt => prompt !== '')
    
        promptsToMake = applyPermuteOperator(prompts)
        promptsToMake = applySetOperator(promptsToMake)
    }
    const newTags = activeTags.filter(tag => tag.inactive === undefined || tag.inactive === false)
    if (newTags.length > 0) {
        const promptTags = newTags.map(x => x.name).join(", ")
        if (promptsToMake.length > 0) {
            promptsToMake = promptsToMake.map((prompt) => `${prompt}, ${promptTags}`)
        }
        else
        {
            promptsToMake.push(promptTags)
        }
    }

    promptsToMake = applyPermuteOperator(promptsToMake)
    promptsToMake = applySetOperator(promptsToMake)

    return promptsToMake
}

function applySetOperator(prompts) {
    let promptsToMake = []
    let braceExpander = new BraceExpander()
    prompts.forEach(prompt => {
        let expandedPrompts = braceExpander.expand(prompt)
        promptsToMake = promptsToMake.concat(expandedPrompts)
    })

    return promptsToMake
}

function applyPermuteOperator(prompts) {
    let promptsToMake = []
    prompts.forEach(prompt => {
        let promptMatrix = prompt.split('|')
        prompt = promptMatrix.shift().trim()
        promptsToMake.push(prompt)

        promptMatrix = promptMatrix.map(p => p.trim())
        promptMatrix = promptMatrix.filter(p => p !== '')

        if (promptMatrix.length > 0) {
            let promptPermutations = permutePrompts(prompt, promptMatrix)
            promptsToMake = promptsToMake.concat(promptPermutations)
        }
    })

    return promptsToMake
}

function permutePrompts(promptBase, promptMatrix) {
    let prompts = []
    let permutations = permute(promptMatrix)
    permutations.forEach(perm => {
        let prompt = promptBase

        if (perm.length > 0) {
            let promptAddition = perm.join(', ')
            if (promptAddition.trim() === '') {
                return
            }

            prompt += ', ' + promptAddition
        }

        prompts.push(prompt)
    })

    return prompts
}

// create a file name with embedded prompt and metadata
// for easier cateloging and comparison
function createFileName(prompt, seed, steps, guidance, outputFormat) {

    // Most important information is the prompt
    let underscoreName = prompt.replace(/[^a-zA-Z0-9]/g, '_')
    underscoreName = underscoreName.substring(0, 100)
    //const steps = numInferenceStepsField.value
    //const guidance =  guidanceScaleField.value

    // name and the top level metadata
    let fileName = `${underscoreName}_Seed-${seed}_Steps-${steps}_Guidance-${guidance}`

    // add the tags
    // let tags = []
    // let tagString = ''
    // document.querySelectorAll(modifyTagsSelector).forEach(function(tag) {
    //     tags.push(tag.innerHTML)
    // })

    // join the tags with a pipe
    // if (activeTags.length > 0) {
    //     tagString = '_Tags-'
    //     tagString += tags.join('|')
    // }

    // // append empty or populated tags
    // fileName += `${tagString}`

    // add the file extension
    fileName += '.' + (outputFormat === 'png' ? 'png' : 'jpeg')

    return fileName
}

async function stopAllTasks() {
    getUncompletedTaskEntries().forEach((taskEntry) => {
        const taskStatusLabel = taskEntry.querySelector('.taskStatusLabel')
        if (taskStatusLabel) {
            taskStatusLabel.style.display = 'none'
        }
        const task = htmlTaskMap.get(taskEntry)
        if (!task) {
            return
        }
        abortTask(task)
    })
}

function removeTask(taskToRemove) {
    taskToRemove.remove()

    if (document.querySelector('.imageTaskContainer') === null) {
        previewTools.style.display = 'none'
        initialText.style.display = 'block'
    }
}

clearAllPreviewsBtn.addEventListener('click', (e) => { shiftOrConfirm(e, "Clear all the results and tasks in this window?", async function() {
    await stopAllTasks()

    let taskEntries = document.querySelectorAll('.imageTaskContainer')
    taskEntries.forEach(removeTask)
})})

stopImageBtn.addEventListener('click', (e) => { shiftOrConfirm(e, "Stop all the tasks?", async function(e) {
    await stopAllTasks()
})})

widthField.addEventListener('change', onDimensionChange)
heightField.addEventListener('change', onDimensionChange)

function renameMakeImageButton() {
    let totalImages = Math.max(parseInt(numOutputsTotalField.value), parseInt(numOutputsParallelField.value))
    let imageLabel = 'Image'
    if (totalImages > 1) {
        imageLabel = totalImages + ' Images'
    }
    if (SD.activeTasks.size == 0) {
        makeImageBtn.innerText = 'Make ' + imageLabel
    } else {
        makeImageBtn.innerText = 'Enqueue Next ' + imageLabel
    }
}
numOutputsTotalField.addEventListener('change', renameMakeImageButton)
numOutputsParallelField.addEventListener('change', renameMakeImageButton)

function onDimensionChange() {
    let widthValue = parseInt(widthField.value)
    let heightValue = parseInt(heightField.value)
    if (!initImagePreviewContainer.classList.contains("has-image")) {
        imageEditor.setImage(null, widthValue, heightValue)
    }
    else {
        imageInpainter.setImage(initImagePreview.src, widthValue, heightValue)
    }
}

diskPathField.disabled = !saveToDiskField.checked

upscaleModelField.disabled = !useUpscalingField.checked
useUpscalingField.addEventListener('change', function(e) {
    upscaleModelField.disabled = !this.checked
})

makeImageBtn.addEventListener('click', makeImage)

document.onkeydown = function(e) {
    if (e.ctrlKey && e.code === 'Enter') {
        makeImage()
        e.preventDefault()
    }
}

/********************* Guidance **************************/
function updateGuidanceScale() {
    guidanceScaleField.value = guidanceScaleSlider.value / 10
    guidanceScaleField.dispatchEvent(new Event("change"))
}

function updateGuidanceScaleSlider() {
    if (guidanceScaleField.value < 0) {
        guidanceScaleField.value = 0
    } else if (guidanceScaleField.value > 50) {
        guidanceScaleField.value = 50
    }

    guidanceScaleSlider.value = guidanceScaleField.value * 10
    guidanceScaleSlider.dispatchEvent(new Event("change"))
}

guidanceScaleSlider.addEventListener('input', updateGuidanceScale)
guidanceScaleField.addEventListener('input', updateGuidanceScaleSlider)
updateGuidanceScale()

/********************* Prompt Strength *******************/
function updatePromptStrength() {
    promptStrengthField.value = promptStrengthSlider.value / 100
    promptStrengthField.dispatchEvent(new Event("change"))
}

function updatePromptStrengthSlider() {
    if (promptStrengthField.value < 0) {
        promptStrengthField.value = 0
    } else if (promptStrengthField.value > 0.99) {
        promptStrengthField.value = 0.99
    }

    promptStrengthSlider.value = promptStrengthField.value * 100
    promptStrengthSlider.dispatchEvent(new Event("change"))
}

promptStrengthSlider.addEventListener('input', updatePromptStrength)
promptStrengthField.addEventListener('input', updatePromptStrengthSlider)
updatePromptStrength()

/********************* Hypernetwork Strength **********************/
function updateHypernetworkStrength() {
    hypernetworkStrengthField.value = hypernetworkStrengthSlider.value / 100
    hypernetworkStrengthField.dispatchEvent(new Event("change"))
}

function updateHypernetworkStrengthSlider() {
    if (hypernetworkStrengthField.value < 0) {
        hypernetworkStrengthField.value = 0
    } else if (hypernetworkStrengthField.value > 0.99) {
        hypernetworkStrengthField.value = 0.99
    }

    hypernetworkStrengthSlider.value = hypernetworkStrengthField.value * 100
    hypernetworkStrengthSlider.dispatchEvent(new Event("change"))
}

hypernetworkStrengthSlider.addEventListener('input', updateHypernetworkStrength)
hypernetworkStrengthField.addEventListener('input', updateHypernetworkStrengthSlider)
updateHypernetworkStrength()

function updateHypernetworkStrengthContainer() {
    document.querySelector("#hypernetwork_strength_container").style.display = (hypernetworkModelField.value === "" ? 'none' : '')
}
hypernetworkModelField.addEventListener('change', updateHypernetworkStrengthContainer)
updateHypernetworkStrengthContainer()

/********************* JPEG Quality **********************/
function updateOutputQuality() {
    outputQualityField.value =  0 | outputQualitySlider.value
    outputQualityField.dispatchEvent(new Event("change"))
}

function updateOutputQualitySlider() {
    if (outputQualityField.value < 10) {
        outputQualityField.value = 10
    } else if (outputQualityField.value > 95) {
        outputQualityField.value = 95
    }

    outputQualitySlider.value =  0 | outputQualityField.value
    outputQualitySlider.dispatchEvent(new Event("change"))
}

outputQualitySlider.addEventListener('input', updateOutputQuality)
outputQualityField.addEventListener('input', debounce(updateOutputQualitySlider, 1500))
updateOutputQuality()

outputFormatField.addEventListener('change', e => {
    if (outputFormatField.value == 'jpeg') {
        outputQualityRow.style.display='table-row'
    } else {
        outputQualityRow.style.display='none'
    }
})

async function getModels() {
    try {
        const sd_model_setting_key = "stable_diffusion_model"
        const vae_model_setting_key = "vae_model"
        const hypernetwork_model_key = "hypernetwork_model"
        const selectedSDModel = SETTINGS[sd_model_setting_key].value
        const selectedVaeModel = SETTINGS[vae_model_setting_key].value
        const selectedHypernetworkModel = SETTINGS[hypernetwork_model_key].value

        const models = await SD.getModels()
        const modelsOptions = models['options']
        if ("scan-error" in models) {
            // let previewPane = document.getElementById('tab-content-wrapper')
            let previewPane = document.getElementById('preview')
            previewPane.style.background="red"
            previewPane.style.textAlign="center"
            previewPane.innerHTML = '<H1>🔥Malware alert!🔥</H1><h2>The file <i>' + models['scan-error'] + '</i> in your <tt>models/stable-diffusion</tt> folder is probably malware infected.</h2><h2>Please delete this file from the folder before proceeding!</h2>After deleting the file, reload this page.<br><br><button onClick="window.location.reload();">Reload Page</button>'
            makeImageBtn.disabled = true
        }

        const stableDiffusionOptions = modelsOptions['stable-diffusion']
        const vaeOptions = modelsOptions['vae']
        const hypernetworkOptions = modelsOptions['hypernetwork']

        vaeOptions.unshift('') // add a None option
        hypernetworkOptions.unshift('') // add a None option

        function createModelOptions(modelField, selectedModel) {
            return function(modelName) {
                const modelOption = document.createElement('option')
                modelOption.value = modelName
                modelOption.innerText = modelName !== '' ? modelName : 'None'

                if (modelName === selectedModel) {
                    modelOption.selected = true
                }

                modelField.appendChild(modelOption)
            }
        }

        stableDiffusionOptions.forEach(createModelOptions(stableDiffusionModelField, selectedSDModel))
        vaeOptions.forEach(createModelOptions(vaeModelField, selectedVaeModel))
        hypernetworkOptions.forEach(createModelOptions(hypernetworkModelField, selectedHypernetworkModel))

        stableDiffusionModelField.dispatchEvent(new Event('change'))
        vaeModelField.dispatchEvent(new Event('change'))
        hypernetworkModelField.dispatchEvent(new Event('change'))

        // TODO: set default for model here too
        SETTINGS[sd_model_setting_key].default = stableDiffusionOptions[0]
        if (getSetting(sd_model_setting_key) == '' || SETTINGS[sd_model_setting_key].value == '') {
            setSetting(sd_model_setting_key, stableDiffusionOptions[0])
        }
    } catch (e) {
        console.log('get models error', e)
    }
}

function checkRandomSeed() {
    if (randomSeedField.checked) {
        seedField.disabled = true
        //seedField.value = "0" // This causes the seed to be lost if the user changes their mind after toggling the checkbox
    } else {
        seedField.disabled = false
    }
}
randomSeedField.addEventListener('input', checkRandomSeed)
checkRandomSeed()

function loadImg2ImgFromFile() {
    if (initImageSelector.files.length === 0) {
        return
    }

    let reader = new FileReader()
    let file = initImageSelector.files[0]

    reader.addEventListener('load', function(event) {
        initImagePreview.src = reader.result
    })

    if (file) {
        reader.readAsDataURL(file)
    }
}
initImageSelector.addEventListener('change', loadImg2ImgFromFile)
loadImg2ImgFromFile()

function img2imgLoad() {
    promptStrengthContainer.style.display = 'table-row'
    samplerSelectionContainer.style.display = "none"
    initImagePreviewContainer.classList.add("has-image")

    initImageSizeBox.textContent = initImagePreview.naturalWidth + " x " + initImagePreview.naturalHeight
    imageEditor.setImage(this.src, initImagePreview.naturalWidth, initImagePreview.naturalHeight)
    imageInpainter.setImage(this.src, parseInt(widthField.value), parseInt(heightField.value))
}

function img2imgUnload() {
    initImageSelector.value = null
    initImagePreview.src = ''
    maskSetting.checked = false

    promptStrengthContainer.style.display = "none"
    samplerSelectionContainer.style.display = ""
    initImagePreviewContainer.classList.remove("has-image")
    imageEditor.setImage(null, parseInt(widthField.value), parseInt(heightField.value))

}
initImagePreview.addEventListener('load', img2imgLoad)
initImageClearBtn.addEventListener('click', img2imgUnload)

maskSetting.addEventListener('click', function() {
    onDimensionChange()
})

promptsFromFileBtn.addEventListener('click', function() {
    promptsFromFileSelector.click()
})

promptsFromFileSelector.addEventListener('change', function() {
    if (promptsFromFileSelector.files.length === 0) {
        return
    }

    let reader = new FileReader()
    let file = promptsFromFileSelector.files[0]

    reader.addEventListener('load', function() {
        promptField.value = reader.result
    })

    if (file) {
        reader.readAsText(file)
    }
})

/* setup popup handlers */
document.querySelectorAll('.popup').forEach(popup => {
    popup.addEventListener('click', event => {
        if (event.target == popup) {
            popup.classList.remove("active")
        }
    })
    var closeButton = popup.querySelector(".close-button")
    if (closeButton) {
        closeButton.addEventListener('click', () => {
            popup.classList.remove("active")
        })
    }
})

var tabElements = []
function selectTab(tab_id) {
    let tabInfo = tabElements.find(t => t.tab.id == tab_id)
    if (!tabInfo.tab.classList.contains("active")) {
        tabElements.forEach(info => {
            if (info.tab.classList.contains("active")) {
                info.tab.classList.toggle("active")
                info.content.classList.toggle("active")
            }
        })
        tabInfo.tab.classList.toggle("active")
        tabInfo.content.classList.toggle("active")
    }
    document.dispatchEvent(new CustomEvent('tabClick', { detail: tabInfo }))
}
function linkTabContents(tab) {
    var name = tab.id.replace("tab-", "")
    var content = document.getElementById(`tab-content-${name}`)
    tabElements.push({
        name: name,
        tab: tab,
        content: content
    })

    tab.addEventListener("click", event => selectTab(tab.id))
}

let pauseClient = false

function resumeClient() {
    if (pauseClient) {
        document.body.classList.remove('wait-pause')
        document.body.classList.add('pause')
    }
    return new Promise(resolve => {
        let playbuttonclick = function () {
            resumeBtn.removeEventListener("click", playbuttonclick);
            resolve("resolved");
        }
        resumeBtn.addEventListener("click", playbuttonclick)
    })
}

pauseBtn.addEventListener("click", function () {
    pauseClient = true
    pauseBtn.style.display="none"
    resumeBtn.style.display = "inline"
    document.body.classList.add('wait-pause')
})

resumeBtn.addEventListener("click", function () {
    pauseClient = false
    resumeBtn.style.display = "none"
    pauseBtn.style.display = "inline"
    document.body.classList.remove('pause')
    document.body.classList.remove('wait-pause')
})

document.querySelectorAll(".tab").forEach(linkTabContents)

window.addEventListener("beforeunload", function(e) {
    const msg = "Unsaved pictures will be lost!";

    let elementList = document.getElementsByClassName("imageTaskContainer");
    if (elementList.length != 0) {
        e.preventDefault();
        (e || window.event).returnValue = msg;
        return msg;
    } else {
        return true;
    }
});

createCollapsibles()
prettifyInputs(document);<|MERGE_RESOLUTION|>--- conflicted
+++ resolved
@@ -635,13 +635,9 @@
     let time = millisecondsToStr( Date.now() - task.startTime )
 
     if (task.batchesDone == task.batchCount) {
-	if (!task.outputMsg.innerText.toLowerCase().includes('error')) {
-<<<<<<< HEAD
+        if (!task.outputMsg.innerText.toLowerCase().includes('error')) {
             task.outputMsg.innerText = `Processed ${task.numOutputsTotal} images in ${time}`
-=======
-            task.outputMsg.innerText = `Processed ${task.numOutputsTotal} images in ${time} seconds`
->>>>>>> babdb5b7
-	}
+        }
         task.progressBar.style.height = "0px"
         task.progressBar.style.border = "0px solid var(--background-color3)"
         task.progressBar.classList.remove("active")

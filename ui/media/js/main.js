"use strict" // Opt in to a restricted variant of JavaScript
const MAX_INIT_IMAGE_DIMENSION = 768
const MIN_GPUS_TO_SHOW_SELECTION = 2

const IMAGE_REGEX = new RegExp("data:image/[A-Za-z]+;base64")
const htmlTaskMap = new WeakMap()

const taskConfigSetup = {
    taskConfig: {
        seed: { value: ({ seed }) => seed, label: "Seed" },
        dimensions: { value: ({ reqBody }) => `${reqBody?.width}x${reqBody?.height}`, label: "Dimensions" },
        sampler_name: "Sampler",
        num_inference_steps: "Inference Steps",
        guidance_scale: "Guidance Scale",
        use_stable_diffusion_model: "Model",
        clip_skip: {
            label: "Clip Skip",
            visible: ({ reqBody }) => reqBody?.clip_skip,
            value: ({ reqBody }) => "yes",
        },
        tiling: {
            label: "Tiling",
            visible: ({ reqBody }) => reqBody?.tiling != "none",
            value: ({ reqBody }) => reqBody?.tiling,
        },
        use_vae_model: {
            label: "VAE",
            visible: ({ reqBody }) => reqBody?.use_vae_model !== undefined && reqBody?.use_vae_model.trim() !== "",
        },
        negative_prompt: {
            label: "Negative Prompt",
            visible: ({ reqBody }) => reqBody?.negative_prompt !== undefined && reqBody?.negative_prompt.trim() !== "",
        },
        prompt_strength: "Prompt Strength",
        use_face_correction: "Fix Faces",
        upscale: {
            value: ({ reqBody }) => `${reqBody?.use_upscale} (${reqBody?.upscale_amount || 4}x)`,
            label: "Upscale",
            visible: ({ reqBody }) => !!reqBody?.use_upscale,
        },
        use_hypernetwork_model: "Hypernetwork",
        hypernetwork_strength: {
            label: "Hypernetwork Strength",
            visible: ({ reqBody }) => !!reqBody?.use_hypernetwork_model,
        },
        use_lora_model: { label: "Lora Model", visible: ({ reqBody }) => !!reqBody?.use_lora_model },
        lora_alpha: { label: "Lora Strength", visible: ({ reqBody }) => !!reqBody?.use_lora_model },
        preserve_init_image_color_profile: "Preserve Color Profile",
    },
    pluginTaskConfig: {},
    getCSSKey: (key) =>
        key
            .split("_")
            .map((s) => s.charAt(0).toUpperCase() + s.slice(1))
            .join(""),
}

let imageCounter = 0
let imageRequest = []

let promptField = document.querySelector("#prompt")
let promptsFromFileSelector = document.querySelector("#prompt_from_file")
let promptsFromFileBtn = document.querySelector("#promptsFromFileBtn")
let negativePromptField = document.querySelector("#negative_prompt")
let numOutputsTotalField = document.querySelector("#num_outputs_total")
let numOutputsParallelField = document.querySelector("#num_outputs_parallel")
let numInferenceStepsField = document.querySelector("#num_inference_steps")
let guidanceScaleSlider = document.querySelector("#guidance_scale_slider")
let guidanceScaleField = document.querySelector("#guidance_scale")
let outputQualitySlider = document.querySelector("#output_quality_slider")
let outputQualityField = document.querySelector("#output_quality")
let outputQualityRow = document.querySelector("#output_quality_row")
let randomSeedField = document.querySelector("#random_seed")
let seedField = document.querySelector("#seed")
let widthField = document.querySelector("#width")
let heightField = document.querySelector("#height")
let smallImageWarning = document.querySelector("#small_image_warning")
let initImageSelector = document.querySelector("#init_image")
let initImagePreview = document.querySelector("#init_image_preview")
let initImageSizeBox = document.querySelector("#init_image_size_box")
let maskImageSelector = document.querySelector("#mask")
let maskImagePreview = document.querySelector("#mask_preview")
let applyColorCorrectionField = document.querySelector("#apply_color_correction")
let colorCorrectionSetting = document.querySelector("#apply_color_correction_setting")
let promptStrengthSlider = document.querySelector("#prompt_strength_slider")
let promptStrengthField = document.querySelector("#prompt_strength")
let samplerField = document.querySelector("#sampler_name")
let samplerSelectionContainer = document.querySelector("#samplerSelection")
let useFaceCorrectionField = document.querySelector("#use_face_correction")
let gfpganModelField = new ModelDropdown(document.querySelector("#gfpgan_model"), ["gfpgan", "codeformer"], "", false)
let useUpscalingField = document.querySelector("#use_upscale")
let upscaleModelField = document.querySelector("#upscale_model")
let upscaleAmountField = document.querySelector("#upscale_amount")
let latentUpscalerSettings = document.querySelector("#latent_upscaler_settings")
let latentUpscalerStepsSlider = document.querySelector("#latent_upscaler_steps_slider")
let latentUpscalerStepsField = document.querySelector("#latent_upscaler_steps")
let codeformerFidelitySlider = document.querySelector("#codeformer_fidelity_slider")
let codeformerFidelityField = document.querySelector("#codeformer_fidelity")
let stableDiffusionModelField = new ModelDropdown(document.querySelector("#stable_diffusion_model"), "stable-diffusion")
let clipSkipField = document.querySelector("#clip_skip")
let tilingField = document.querySelector("#tiling")
let vaeModelField = new ModelDropdown(document.querySelector("#vae_model"), "vae", "None")
let hypernetworkModelField = new ModelDropdown(document.querySelector("#hypernetwork_model"), "hypernetwork", "None")
let hypernetworkStrengthSlider = document.querySelector("#hypernetwork_strength_slider")
let hypernetworkStrengthField = document.querySelector("#hypernetwork_strength")
let outputFormatField = document.querySelector("#output_format")
let outputLosslessField = document.querySelector("#output_lossless")
let outputLosslessContainer = document.querySelector("#output_lossless_container")
let blockNSFWField = document.querySelector("#block_nsfw")
let showOnlyFilteredImageField = document.querySelector("#show_only_filtered_image")
let updateBranchLabel = document.querySelector("#updateBranchLabel")
let streamImageProgressField = document.querySelector("#stream_image_progress")
let thumbnailSizeField = document.querySelector("#thumbnail_size-input")
let autoscrollBtn = document.querySelector("#auto_scroll_btn")
let autoScroll = document.querySelector("#auto_scroll")
let embeddingsButton = document.querySelector("#embeddings-button")
let embeddingsDialog = document.querySelector("#embeddings-dialog")
let embeddingsDialogCloseBtn = embeddingsDialog.querySelector("#embeddings-dialog-close-button")
let embeddingsSearchBox = document.querySelector("#embeddings-search-box")
let embeddingsList = document.querySelector("#embeddings-list")
let embeddingsModeField = document.querySelector("#embeddings-mode")

let makeImageBtn = document.querySelector("#makeImage")
let stopImageBtn = document.querySelector("#stopImage")
let pauseBtn = document.querySelector("#pause")
let resumeBtn = document.querySelector("#resume")
let renderButtons = document.querySelector("#render-buttons")

let imagesContainer = document.querySelector("#current-images")
let initImagePreviewContainer = document.querySelector("#init_image_preview_container")
let initImageClearBtn = document.querySelector(".init_image_clear")
let promptStrengthContainer = document.querySelector("#prompt_strength_container")

let initialText = document.querySelector("#initial-text")
let versionText = document.querySelector("#version")
let previewTools = document.querySelector("#preview-tools")
let clearAllPreviewsBtn = document.querySelector("#clear-all-previews")
let showDownloadDialogBtn = document.querySelector("#show-download-popup")
let saveAllImagesDialog = document.querySelector("#download-images-dialog")
let saveAllImagesBtn = document.querySelector("#save-all-images")
let saveAllImagesCloseBtn = document.querySelector("#download-images-close-button")
let saveAllZipToggle = document.querySelector("#zip_toggle")
let saveAllTreeToggle = document.querySelector("#tree_toggle")
let saveAllJSONToggle = document.querySelector("#json_toggle")
let saveAllFoldersOption = document.querySelector("#download-add-folders")
let splashScreenPopup = document.querySelector("#splash-screen")

let maskSetting = document.querySelector("#enable_mask")

const processOrder = document.querySelector("#process_order_toggle")

let imagePreview = document.querySelector("#preview")
let imagePreviewContent = document.querySelector("#preview-content")

let undoButton = document.querySelector("#undo")
let undoBuffer = []
const UNDO_LIMIT = 20

let loraModels = []

imagePreview.addEventListener("drop", function(ev) {
    const data = ev.dataTransfer?.getData("text/plain")
    if (!data) {
        return
    }
    const movedTask = document.getElementById(data)
    if (!movedTask) {
        return
    }
    ev.preventDefault()
    let moveTarget = ev.target
    while (moveTarget && typeof moveTarget === "object" && moveTarget.parentNode !== imagePreviewContent) {
        moveTarget = moveTarget.parentNode
    }
    if (moveTarget === initialText || moveTarget === previewTools) {
        moveTarget = null
    }
    if (moveTarget === movedTask) {
        return
    }
    if (moveTarget) {
        const childs = Array.from(imagePreviewContent.children)
        if (moveTarget.nextSibling && childs.indexOf(movedTask) < childs.indexOf(moveTarget)) {
            // Move after the target if lower than current position.
            moveTarget = moveTarget.nextSibling
        }
    }
    const newNode = imagePreviewContent.insertBefore(movedTask, moveTarget || previewTools.nextSibling)
    if (newNode === movedTask) {
        return
    }
    imagePreviewContent.removeChild(movedTask)
    const task = htmlTaskMap.get(movedTask)
    if (task) {
        htmlTaskMap.delete(movedTask)
    }
    if (task) {
        htmlTaskMap.set(newNode, task)
    }
})

let showConfigToggle = document.querySelector("#configToggleBtn")
// let configBox = document.querySelector('#config')
// let outputMsg = document.querySelector('#outputMsg')

let soundToggle = document.querySelector("#sound_toggle")

let serverStatusColor = document.querySelector("#server-status-color")
let serverStatusMsg = document.querySelector("#server-status-msg")

function getLocalStorageBoolItem(key, fallback) {
    let item = localStorage.getItem(key)
    if (item === null) {
        return fallback
    }

    return item === "true" ? true : false
}

function handleBoolSettingChange(key) {
    return function(e) {
        localStorage.setItem(key, e.target.checked.toString())
    }
}

function handleStringSettingChange(key) {
    return function(e) {
        localStorage.setItem(key, e.target.value.toString())
    }
}

function isSoundEnabled() {
    return getSetting("sound_toggle")
}

function getSavedDiskPath() {
    return getSetting("diskPath")
}

function setStatus(statusType, msg, msgType) {}

function setServerStatus(event) {
    switch (event.type) {
        case "online":
            serverStatusColor.style.color = "var(--status-green)"
            serverStatusMsg.style.color = "var(--status-green)"
            serverStatusMsg.innerText = "Stable Diffusion is " + event.message
            break
        case "busy":
            serverStatusColor.style.color = "var(--status-orange)"
            serverStatusMsg.style.color = "var(--status-orange)"
            serverStatusMsg.innerText = "Stable Diffusion is " + event.message
            break
        case "error":
            serverStatusColor.style.color = "var(--status-red)"
            serverStatusMsg.style.color = "var(--status-red)"
            serverStatusMsg.innerText = "Stable Diffusion has stopped"
            break
    }
    if (SD.serverState.devices) {
        document.dispatchEvent(new CustomEvent("system_info_update", { detail: SD.serverState.devices }))
    }
}

// shiftOrConfirm(e, prompt, fn)
//   e      : MouseEvent
//   prompt : Text to be shown as prompt. Should be a question to which "yes" is a good answer.
//   fn     : function to be called if the user confirms the dialog or has the shift key pressed
//
// If the user had the shift key pressed while clicking, the function fn will be executed.
// If the setting "confirm_dangerous_actions" in the system settings is disabled, the function
// fn will be executed.
// Otherwise, a confirmation dialog is shown. If the user confirms, the function fn will also
// be executed.
function shiftOrConfirm(e, prompt, fn) {
    e.stopPropagation()
    if (e.shiftKey || !confirmDangerousActionsField.checked) {
        fn(e)
    } else {
        confirm(
            '<small>Tip: To skip this dialog, use shift-click or disable the "Confirm dangerous actions" setting in the Settings tab.</small>',
            prompt,
            () => {
                fn(e)
            }
        )
    }
}

function logMsg(msg, level, outputMsg) {
    if (outputMsg.hasChildNodes()) {
        outputMsg.appendChild(document.createElement("br"))
    }
    if (level === "error") {
        outputMsg.innerHTML += '<span style="color: red">Error: ' + msg + "</span>"
    } else if (level === "warn") {
        outputMsg.innerHTML += '<span style="color: orange">Warning: ' + msg + "</span>"
    } else {
        outputMsg.innerText += msg
    }
    console.log(level, msg)
}

function logError(msg, res, outputMsg) {
    logMsg(msg, "error", outputMsg)

    console.log("request error", res)
    console.trace()
    setStatus("request", "error", "error")
}

function playSound() {
    const audio = new Audio("/media/ding.mp3")
    audio.volume = 0.2
    var promise = audio.play()
    if (promise !== undefined) {
        promise
            .then((_) => {})
            .catch((error) => {
                console.warn("browser blocked autoplay")
            })
    }
}

function undoableRemove(element, doubleUndo = false) {
    let data = {
        element: element,
        parent: element.parentNode,
        prev: element.previousSibling,
        next: element.nextSibling,
        doubleUndo: doubleUndo,
    }
    undoBuffer.push(data)
    if (undoBuffer.length > UNDO_LIMIT) {
        // Remove item from memory and also remove it from the data structures
        let item = undoBuffer.shift()
        htmlTaskMap.delete(item.element)
        item.element.querySelectorAll("[data-imagecounter]").forEach((img) => {
            delete imageRequest[img.dataset["imagecounter"]]
        })
    }
    element.remove()
    if (undoBuffer.length != 0) {
        undoButton.classList.remove("displayNone")
    }
}

function undoRemove() {
    let data = undoBuffer.pop()
    if (!data) {
        return
    }
    if (data.next == null) {
        data.parent.appendChild(data.element)
    } else {
        data.parent.insertBefore(data.element, data.next)
    }
    if (data.doubleUndo) {
        undoRemove()
    }
    if (undoBuffer.length == 0) {
        undoButton.classList.add("displayNone")
    }
    updateInitialText()
}

undoButton.addEventListener("click", () => {
    undoRemove()
})

document.addEventListener("keydown", function(e) {
    if ((e.ctrlKey || e.metaKey) && e.key === "z" && e.target == document.body) {
        undoRemove()
    }
})

function showImages(reqBody, res, outputContainer, livePreview) {
    let imageItemElements = outputContainer.querySelectorAll(".imgItem")
    if (typeof res != "object") return
    res.output.reverse()
    res.output.forEach((result, index) => {
        const imageData = result?.data || result?.path + "?t=" + Date.now(),
            imageSeed = result?.seed,
            imagePrompt = reqBody.prompt,
            imageInferenceSteps = reqBody.num_inference_steps,
            imageGuidanceScale = reqBody.guidance_scale,
            imageWidth = reqBody.width,
            imageHeight = reqBody.height

        if (!imageData.includes("/")) {
            // res contained no data for the image, stop execution
            setStatus("request", "invalid image", "error")
            return
        }

        let imageItemElem = index < imageItemElements.length ? imageItemElements[index] : null
        if (!imageItemElem) {
            imageItemElem = document.createElement("div")
            imageItemElem.className = "imgItem"
            imageItemElem.innerHTML = `
                <div class="imgContainer">
                    <img/>
                    <div class="imgItemInfo">
                        <div>
                            <span class="imgInfoLabel imgExpandBtn"><i class="fa-solid fa-expand"></i></span><span class="imgInfoLabel imgSeedLabel"></span>
                        </div>
                    </div>
                    <button class="imgPreviewItemClearBtn image_clear_btn"><i class="fa-solid fa-xmark"></i></button>
                    <span class="img_bottom_label"></span>
                </div>
            `
            outputContainer.appendChild(imageItemElem)
            const imageRemoveBtn = imageItemElem.querySelector(".imgPreviewItemClearBtn")
            let parentTaskContainer = imageRemoveBtn.closest(".imageTaskContainer")
            imageRemoveBtn.addEventListener("click", (e) => {
                undoableRemove(imageItemElem)
                let allHidden = true
                let children = parentTaskContainer.querySelectorAll(".imgItem")
                for (let x = 0; x < children.length; x++) {
                    let child = children[x]
                    if (child.style.display != "none") {
                        allHidden = false
                    }
                }
                if (allHidden === true) {
                    const req = htmlTaskMap.get(parentTaskContainer)
                    if (!req.isProcessing || req.batchesDone == req.batchCount) {
                        undoableRemove(parentTaskContainer, true)
                    }
                }
            })
        }
        const imageElem = imageItemElem.querySelector("img")
        imageElem.src = imageData
        imageElem.width = parseInt(imageWidth)
        imageElem.height = parseInt(imageHeight)
        imageElem.setAttribute("data-prompt", imagePrompt)
        imageElem.setAttribute("data-steps", imageInferenceSteps)
        imageElem.setAttribute("data-guidance", imageGuidanceScale)

        imageElem.addEventListener("load", function() {
            imageItemElem.querySelector(".img_bottom_label").innerText = `${this.naturalWidth} x ${this.naturalHeight}`
        })

        const imageInfo = imageItemElem.querySelector(".imgItemInfo")
        imageInfo.style.visibility = livePreview ? "hidden" : "visible"

        if ("seed" in result && !imageElem.hasAttribute("data-seed")) {
            const imageExpandBtn = imageItemElem.querySelector(".imgExpandBtn")
            imageExpandBtn.addEventListener("click", function() {
                function previousImage(img) {
                    const allImages = Array.from(outputContainer.parentNode.querySelectorAll(".imgItem img"))
                    const index = allImages.indexOf(img)
                    return allImages.slice(0, index).reverse()[0]
                }

                function nextImage(img) {
                    const allImages = Array.from(outputContainer.parentNode.querySelectorAll(".imgItem img"))
                    const index = allImages.indexOf(img)
                    return allImages.slice(index + 1)[0]
                }

                function imageModalParameter(img) {
                    const previousImg = previousImage(img)
                    const nextImg = nextImage(img)

                    return {
                        src: img.src,
                        previous: previousImg ? () => imageModalParameter(previousImg) : undefined,
                        next: nextImg ? () => imageModalParameter(nextImg) : undefined,
                    }
                }

                imageModal(imageModalParameter(imageElem))
            })

            const req = Object.assign({}, reqBody, {
                seed: result?.seed || reqBody.seed,
            })
            imageElem.setAttribute("data-seed", req.seed)
            imageElem.setAttribute("data-imagecounter", ++imageCounter)
            imageRequest[imageCounter] = req
            const imageSeedLabel = imageItemElem.querySelector(".imgSeedLabel")
            imageSeedLabel.innerText = "Seed: " + req.seed

            let buttons = [
                { text: "Use as Input", on_click: onUseAsInputClick },
                [
                    {
                        html: '<i class="fa-solid fa-download"></i> Download Image',
                        on_click: onDownloadImageClick,
                        class: "download-img",
                    },
                    {
                        html: '<i class="fa-solid fa-download"></i> JSON',
                        on_click: onDownloadJSONClick,
                        class: "download-json",
                    },
                ],
                { text: "Make Similar Images", on_click: onMakeSimilarClick },
                { text: "Draw another 25 steps", on_click: onContinueDrawingClick },
                [
                    { text: "Upscale", on_click: onUpscaleClick, filter: (req, img) => !req.use_upscale },
                    { text: "Fix Faces", on_click: onFixFacesClick, filter: (req, img) => !req.use_face_correction },
                ],
            ]

            // include the plugins
            buttons = buttons.concat(PLUGINS["IMAGE_INFO_BUTTONS"])

            const imgItemInfo = imageItemElem.querySelector(".imgItemInfo")
            const img = imageItemElem.querySelector("img")
            const createButton = function(btnInfo) {
                if (Array.isArray(btnInfo)) {
                    const wrapper = document.createElement("div")
                    btnInfo.map(createButton).forEach((buttonElement) => wrapper.appendChild(buttonElement))
                    return wrapper
                }

                const isLabel = btnInfo.type === "label"

                const newButton = document.createElement(isLabel ? "span" : "button")
                newButton.classList.add("tasksBtns")

                if (btnInfo.html) {
                    const html = typeof btnInfo.html === "function" ? btnInfo.html() : btnInfo.html
                    if (html instanceof HTMLElement) {
                        newButton.appendChild(html)
                    } else {
                        newButton.innerHTML = html
                    }
                } else {
                    newButton.innerText = typeof btnInfo.text === "function" ? btnInfo.text() : btnInfo.text
                }

                if (btnInfo.on_click || !isLabel) {
                    newButton.addEventListener("click", function(event) {
                        btnInfo.on_click(req, img, event)
                    })
                }

                if (btnInfo.class !== undefined) {
                    if (Array.isArray(btnInfo.class)) {
                        newButton.classList.add(...btnInfo.class)
                    } else {
                        newButton.classList.add(btnInfo.class)
                    }
                }
                return newButton
            }
            buttons.forEach((btn) => {
                if (Array.isArray(btn)) {
                    btn = btn.filter((btnInfo) => !btnInfo.filter || btnInfo.filter(req, img) === true)
                    if (btn.length === 0) {
                        return
                    }
                } else if (btn.filter && btn.filter(req, img) === false) {
                    return
                }

                try {
                    imgItemInfo.appendChild(createButton(btn))
                } catch (err) {
                    console.error("Error creating image info button from plugin: ", btn, err)
                }
            })
        }
    })
}

function onUseAsInputClick(req, img) {
    const imgData = img.src

    initImageSelector.value = null
    initImagePreview.src = imgData

    maskSetting.checked = false
}

function getDownloadFilename(img, suffix) {
    const imageSeed = img.getAttribute("data-seed")
    const imagePrompt = img.getAttribute("data-prompt")
    const imageInferenceSteps = img.getAttribute("data-steps")
    const imageGuidanceScale = img.getAttribute("data-guidance")

    return createFileName(imagePrompt, imageSeed, imageInferenceSteps, imageGuidanceScale, suffix)
}

function onDownloadJSONClick(req, img) {
    const name = getDownloadFilename(img, "json")
    const blob = new Blob([JSON.stringify(req, null, 2)], { type: "text/plain" })
    saveAs(blob, name)
}

function onDownloadImageClick(req, img) {
    const name = getDownloadFilename(img, req["output_format"])
    const blob = dataURItoBlob(img.src)
    saveAs(blob, name)
}

function modifyCurrentRequest(...reqDiff) {
    const newTaskRequest = getCurrentUserRequest()

    newTaskRequest.reqBody = Object.assign(newTaskRequest.reqBody, ...reqDiff, {
        use_cpu: useCPUField.checked,
    })
    newTaskRequest.seed = newTaskRequest.reqBody.seed

    return newTaskRequest
}

function onMakeSimilarClick(req, img) {
    const newTaskRequest = modifyCurrentRequest(req, {
        num_outputs: 1,
        num_inference_steps: 50,
        guidance_scale: 7.5,
        prompt_strength: 0.7,
        init_image: img.src,
        seed: Math.floor(Math.random() * 10000000),
    })

    newTaskRequest.numOutputsTotal = 5
    newTaskRequest.batchCount = 5

    delete newTaskRequest.reqBody.mask

    createTask(newTaskRequest)
}

function enqueueImageVariationTask(req, img, reqDiff) {
    const imageSeed = img.getAttribute("data-seed")

    const newRequestBody = {
        num_outputs: 1, // this can be user-configurable in the future
        seed: imageSeed,
    }

    // If the user is editing pictures, stop modifyCurrentRequest from importing
    // new values by setting the missing properties to undefined
    if (!("init_image" in req) && !("init_image" in reqDiff)) {
        newRequestBody.init_image = undefined
        newRequestBody.mask = undefined
    } else if (!("mask" in req) && !("mask" in reqDiff)) {
        newRequestBody.mask = undefined
    }

    const newTaskRequest = modifyCurrentRequest(req, reqDiff, newRequestBody)
    newTaskRequest.numOutputsTotal = 1 // this can be user-configurable in the future
    newTaskRequest.batchCount = 1

    createTask(newTaskRequest)
}

function onUpscaleClick(req, img) {
    enqueueImageVariationTask(req, img, {
        use_upscale: upscaleModelField.value,
    })
}

function onFixFacesClick(req, img) {
    enqueueImageVariationTask(req, img, {
        use_face_correction: gfpganModelField.value,
    })
}

function onContinueDrawingClick(req, img) {
    enqueueImageVariationTask(req, img, {
        num_inference_steps: parseInt(req.num_inference_steps) + 25,
    })
}

function getUncompletedTaskEntries() {
    const taskEntries = Array.from(document.querySelectorAll("#preview .imageTaskContainer .taskStatusLabel"))
        .filter((taskLabel) => taskLabel.style.display !== "none")
        .map(function(taskLabel) {
            let imageTaskContainer = taskLabel.parentNode
            while (!imageTaskContainer.classList.contains("imageTaskContainer") && imageTaskContainer.parentNode) {
                imageTaskContainer = imageTaskContainer.parentNode
            }
            return imageTaskContainer
        })
    if (!processOrder.checked) {
        taskEntries.reverse()
    }
    return taskEntries
}

function makeImage() {
    if (typeof performance == "object" && performance.mark) {
        performance.mark("click-makeImage")
    }

    if (!SD.isServerAvailable()) {
        alert("The server is not available.")
        return
    }
    if (!randomSeedField.checked && seedField.value == "") {
        alert('The "Seed" field must not be empty.')
        return
    }
    if (numInferenceStepsField.value == "") {
        alert('The "Inference Steps" field must not be empty.')
        return
    }
    if (numOutputsTotalField.value == "" || numOutputsTotalField.value == 0) {
        numOutputsTotalField.value = 1
    }
    if (numOutputsParallelField.value == "" || numOutputsParallelField.value == 0) {
        numOutputsParallelField.value = 1
    }
    if (guidanceScaleField.value == "") {
        guidanceScaleField.value = guidanceScaleSlider.value / 10
    }
    if (hypernetworkStrengthField.value == "") {
        hypernetworkStrengthField.value = hypernetworkStrengthSlider.value / 100
    }
    const taskTemplate = getCurrentUserRequest()
    const newTaskRequests = getPrompts().map((prompt) =>
        Object.assign({}, taskTemplate, {
            reqBody: Object.assign({ prompt: prompt }, taskTemplate.reqBody),
        })
    )
    newTaskRequests.forEach(createTask)

    updateInitialText()
}

async function onIdle() {
    const serverCapacity = SD.serverCapacity
    if (pauseClient === true) {
        await resumeClient()
    }

    for (const taskEntry of getUncompletedTaskEntries()) {
        if (SD.activeTasks.size >= serverCapacity) {
            break
        }
        const task = htmlTaskMap.get(taskEntry)
        if (!task) {
            const taskStatusLabel = taskEntry.querySelector(".taskStatusLabel")
            taskStatusLabel.style.display = "none"
            continue
        }
        await onTaskStart(task)
    }
}

function getTaskUpdater(task, reqBody, outputContainer) {
    const outputMsg = task["outputMsg"]
    const progressBar = task["progressBar"]
    const progressBarInner = progressBar.querySelector("div")

    const batchCount = task.batchCount
    let lastStatus = undefined
    return async function(event) {
        if (this.status !== lastStatus) {
            lastStatus = this.status
            switch (this.status) {
                case SD.TaskStatus.pending:
                    task["taskStatusLabel"].innerText = "Pending"
                    task["taskStatusLabel"].classList.add("waitingTaskLabel")
                    break
                case SD.TaskStatus.waiting:
                    task["taskStatusLabel"].innerText = "Waiting"
                    task["taskStatusLabel"].classList.add("waitingTaskLabel")
                    task["taskStatusLabel"].classList.remove("activeTaskLabel")
                    break
                case SD.TaskStatus.processing:
                case SD.TaskStatus.completed:
                    task["taskStatusLabel"].innerText = "Processing"
                    task["taskStatusLabel"].classList.add("activeTaskLabel")
                    task["taskStatusLabel"].classList.remove("waitingTaskLabel")
                    break
                case SD.TaskStatus.stopped:
                    break
                case SD.TaskStatus.failed:
                    if (!SD.isServerAvailable()) {
                        logError(
                            "Stable Diffusion is still starting up, please wait. If this goes on beyond a few minutes, Stable Diffusion has probably crashed. Please check the error message in the command-line window.",
                            event,
                            outputMsg
                        )
                    } else if (typeof event?.response === "object") {
                        let msg = "Stable Diffusion had an error reading the response:<br/><pre>"
                        if (this.exception) {
                            msg += `Error: ${this.exception.message}<br/>`
                        }
                        try {
                            // 'Response': body stream already read
                            msg += "Read: " + (await event.response.text())
                        } catch (e) {
                            msg += "Unexpected end of stream. "
                        }
                        const bufferString = event.reader.bufferedString
                        if (bufferString) {
                            msg += "Buffered data: " + bufferString
                        }
                        msg += "</pre>"
                        logError(msg, event, outputMsg)
                    }
                    break
            }
        }
        if ("update" in event) {
            const stepUpdate = event.update
            if (!("step" in stepUpdate)) {
                return
            }
            // task.instances can be a mix of different tasks with uneven number of steps (Render Vs Filter Tasks)
            const overallStepCount =
                task.instances.reduce(
                    (sum, instance) =>
                        sum +
                        (instance.isPending
                            ? Math.max(0, instance.step || stepUpdate.step) /
                              (instance.total_steps || stepUpdate.total_steps)
                            : 1),
                    0 // Initial value
                ) * stepUpdate.total_steps // Scale to current number of steps.
            const totalSteps = task.instances.reduce(
                (sum, instance) => sum + (instance.total_steps || stepUpdate.total_steps),
                stepUpdate.total_steps * (batchCount - task.batchesDone) // Initial value at (unstarted task count * Nbr of steps)
            )
            const percent = Math.min(100, 100 * (overallStepCount / totalSteps)).toFixed(0)

            const timeTaken = stepUpdate.step_time // sec
            const stepsRemaining = Math.max(0, totalSteps - overallStepCount)
            const timeRemaining = timeTaken < 0 ? "" : millisecondsToStr(stepsRemaining * timeTaken * 1000)
            outputMsg.innerHTML = `Batch ${task.batchesDone} of ${batchCount}. Generating image(s): ${percent}%. Time remaining (approx): ${timeRemaining}`
            outputMsg.style.display = "block"
            progressBarInner.style.width = `${percent}%`

            if (stepUpdate.output) {
                showImages(reqBody, stepUpdate, outputContainer, true)
            }
        }
    }
}

function abortTask(task) {
    if (!task.isProcessing) {
        return false
    }
    task.isProcessing = false
    task.progressBar.classList.remove("active")
    task["taskStatusLabel"].style.display = "none"
    task["stopTask"].innerHTML = '<i class="fa-solid fa-trash-can"></i> Remove'
    if (!task.instances?.some((r) => r.isPending)) {
        return
    }
    task.instances.forEach((instance) => {
        try {
            instance.abort()
        } catch (e) {
            console.error(e)
        }
    })
}

function onTaskErrorHandler(task, reqBody, instance, reason) {
    if (!task.isProcessing) {
        return
    }
    console.log("Render request %o, Instance: %o, Error: %s", reqBody, instance, reason)
    abortTask(task)
    const outputMsg = task["outputMsg"]
    logError(
        "Stable Diffusion had an error. Please check the logs in the command-line window. <br/><br/>" +
            reason +
            "<br/><pre>" +
            reason.stack +
            "</pre>",
        task,
        outputMsg
    )
    setStatus("request", "error", "error")
}

function onTaskCompleted(task, reqBody, instance, outputContainer, stepUpdate) {
    if (typeof stepUpdate === "object") {
        if (stepUpdate.status === "succeeded") {
            showImages(reqBody, stepUpdate, outputContainer, false)
        } else {
            task.isProcessing = false
            const outputMsg = task["outputMsg"]
            let msg = ""
            if ("detail" in stepUpdate && typeof stepUpdate.detail === "string" && stepUpdate.detail.length > 0) {
                msg = stepUpdate.detail
                if (msg.toLowerCase().includes("out of memory")) {
                    msg += `<br/><br/>
                            <b>Suggestions</b>:
                            <br/>
                            1. If you have set an initial image, please try reducing its dimension to ${MAX_INIT_IMAGE_DIMENSION}x${MAX_INIT_IMAGE_DIMENSION} or smaller.<br/>
                            2. Try picking a lower level in the '<em>GPU Memory Usage</em>' setting (in the '<em>Settings</em>' tab).<br/>
                            3. Try generating a smaller image.<br/>`
                } else if (msg.includes("DefaultCPUAllocator: not enough memory")) {
                    msg += `<br/><br/>
                            Reason: Your computer is running out of system RAM!
                            <br/><br/>
                            <b>Suggestions</b>:
                            <br/>
                            1. Try closing unnecessary programs and browser tabs.<br/>
                            2. If that doesn't help, please increase your computer's virtual memory by following these steps for
                             <a href="https://www.ibm.com/docs/en/opw/8.2.0?topic=tuning-optional-increasing-paging-file-size-windows-computers" target="_blank">Windows</a> or
                             <a href="https://linuxhint.com/increase-swap-space-linux/" target="_blank">Linux</a>.<br/>
                            3. Try restarting your computer.<br/>`
                }
            } else {
                msg = `Unexpected Read Error:<br/><pre>StepUpdate: ${JSON.stringify(stepUpdate, undefined, 4)}</pre>`
            }
            logError(msg, stepUpdate, outputMsg)
        }
    }
    if (task.isProcessing && task.batchesDone < task.batchCount) {
        task["taskStatusLabel"].innerText = "Pending"
        task["taskStatusLabel"].classList.add("waitingTaskLabel")
        task["taskStatusLabel"].classList.remove("activeTaskLabel")
        return
    }
    if ("instances" in task && task.instances.some((ins) => ins != instance && ins.isPending)) {
        return
    }

    task.isProcessing = false
    task["stopTask"].innerHTML = '<i class="fa-solid fa-trash-can"></i> Remove'
    task["taskStatusLabel"].style.display = "none"

    let time = millisecondsToStr(Date.now() - task.startTime)

    if (task.batchesDone == task.batchCount) {
        if (!task.outputMsg.innerText.toLowerCase().includes("error")) {
            task.outputMsg.innerText = `Processed ${task.numOutputsTotal} images in ${time}`
        }
        task.progressBar.style.height = "0px"
        task.progressBar.style.border = "0px solid var(--background-color3)"
        task.progressBar.classList.remove("active")
        setStatus("request", "done", "success")
    } else {
        task.outputMsg.innerText += `. Task ended after ${time}`
    }

    if (randomSeedField.checked) {
        seedField.value = task.seed
    }

    if (SD.activeTasks.size > 0) {
        return
    }
    const uncompletedTasks = getUncompletedTaskEntries()
    if (uncompletedTasks && uncompletedTasks.length > 0) {
        return
    }

    if (pauseClient) {
        resumeBtn.click()
    }
    renderButtons.style.display = "none"
    renameMakeImageButton()

    if (isSoundEnabled()) {
        playSound()
    }
}

async function onTaskStart(task) {
    if (!task.isProcessing || task.batchesDone >= task.batchCount) {
        return
    }

    if (typeof task.startTime !== "number") {
        task.startTime = Date.now()
    }
    if (!("instances" in task)) {
        task["instances"] = []
    }

    task["stopTask"].innerHTML = '<i class="fa-solid fa-circle-stop"></i> Stop'
    task["taskStatusLabel"].innerText = "Starting"
    task["taskStatusLabel"].classList.add("waitingTaskLabel")

    let newTaskReqBody = task.reqBody
    if (task.batchCount > 1) {
        // Each output render batch needs it's own task reqBody instance to avoid altering the other runs after they are completed.
        newTaskReqBody = Object.assign({}, task.reqBody)
        if (task.batchesDone == task.batchCount - 1) {
            // Last batch of the task
            // If the number of parallel jobs is no factor of the total number of images, the last batch must create less than "parallel jobs count" images
            // E.g. with numOutputsTotal = 6 and num_outputs = 5, the last batch shall only generate 1 image.
            newTaskReqBody.num_outputs = task.numOutputsTotal - task.reqBody.num_outputs * (task.batchCount - 1)
        }
    }

    const startSeed = task.seed || newTaskReqBody.seed
    const genSeeds = Boolean(
        typeof newTaskReqBody.seed !== "number" || (newTaskReqBody.seed === task.seed && task.numOutputsTotal > 1)
    )
    if (genSeeds) {
        newTaskReqBody.seed = parseInt(startSeed) + task.batchesDone * task.reqBody.num_outputs
    }

    // Update the seed *before* starting the processing so it's retained if user stops the task
    if (randomSeedField.checked) {
        seedField.value = task.seed
    }

    const outputContainer = document.createElement("div")
    outputContainer.className = "img-batch"
    task.outputContainer.insertBefore(outputContainer, task.outputContainer.firstChild)

    const eventInfo = { reqBody: newTaskReqBody }
    const callbacksPromises = PLUGINS["TASK_CREATE"].map((hook) => {
        if (typeof hook !== "function") {
            console.error("The provided TASK_CREATE hook is not a function. Hook: %o", hook)
            return Promise.reject(new Error("hook is not a function."))
        }
        try {
            return Promise.resolve(hook.call(task, eventInfo))
        } catch (err) {
            console.error(err)
            return Promise.reject(err)
        }
    })
    await Promise.allSettled(callbacksPromises)
    let instance = eventInfo.instance
    if (!instance) {
        const factory = PLUGINS.OUTPUTS_FORMATS.get(eventInfo.reqBody?.output_format || newTaskReqBody.output_format)
        if (factory) {
            instance = await Promise.resolve(factory(eventInfo.reqBody || newTaskReqBody))
        }
        if (!instance) {
            console.error(
                `${factory ? "Factory " + String(factory) : "No factory defined"} for output format ${eventInfo.reqBody
                    ?.output_format || newTaskReqBody.output_format}. Instance is ${instance ||
                    "undefined"}. Using default renderer.`
            )
            instance = new SD.RenderTask(eventInfo.reqBody || newTaskReqBody)
        }
    }

    task["instances"].push(instance)
    task.batchesDone++

    instance.enqueue(getTaskUpdater(task, newTaskReqBody, outputContainer)).then(
        (renderResult) => {
            onTaskCompleted(task, newTaskReqBody, instance, outputContainer, renderResult)
        },
        (reason) => {
            onTaskErrorHandler(task, newTaskReqBody, instance, reason)
        }
    )

    setStatus("request", "fetching..")
    renderButtons.style.display = "flex"
    renameMakeImageButton()
    updateInitialText()
}

/* Hover effect for the init image in the task list */
function createInitImageHover(taskEntry) {
    var $tooltip = $(taskEntry.querySelector(".task-fs-initimage"))
    var img = document.createElement("img")
    img.src = taskEntry.querySelector("div.task-initimg > img").src
    $tooltip.append(img)
    $tooltip.append(`<div class="top-right"><button>Use as Input</button></div>`)
    $tooltip.find("button").on("click", (e) => {
        e.stopPropagation()
        onUseAsInputClick(null, img)
    })
}

let startX, startY
function onTaskEntryDragOver(event) {
    imagePreview.querySelectorAll(".imageTaskContainer").forEach((itc) => {
        if (itc != event.target.closest(".imageTaskContainer")) {
            itc.classList.remove("dropTargetBefore", "dropTargetAfter")
        }
    })
    if (event.target.closest(".imageTaskContainer")) {
        if (startX && startY) {
            if (event.target.closest(".imageTaskContainer").offsetTop > startY) {
                event.target.closest(".imageTaskContainer").classList.add("dropTargetAfter")
            } else if (event.target.closest(".imageTaskContainer").offsetTop < startY) {
                event.target.closest(".imageTaskContainer").classList.add("dropTargetBefore")
            } else if (event.target.closest(".imageTaskContainer").offsetLeft > startX) {
                event.target.closest(".imageTaskContainer").classList.add("dropTargetAfter")
            } else if (event.target.closest(".imageTaskContainer").offsetLeft < startX) {
                event.target.closest(".imageTaskContainer").classList.add("dropTargetBefore")
            }
        }
    }
}

function generateConfig({ label, value, visible, cssKey }) {
    if (!visible) return null
    return `<div class="taskConfigContainer task${cssKey}Container"><b>${label}:</b> <span class="task${cssKey}">${value}`
}

function getVisibleConfig(config, task) {
    const mergedTaskConfig = { ...config.taskConfig, ...config.pluginTaskConfig }
    return Object.keys(mergedTaskConfig)
        .map((key) => {
            const value = mergedTaskConfig?.[key]?.value?.(task) ?? task.reqBody[key]
            const visible = mergedTaskConfig?.[key]?.visible?.(task) ?? value !== undefined ?? true
            const label = mergedTaskConfig?.[key]?.label ?? mergedTaskConfig?.[key]
            const cssKey = config.getCSSKey(key)
            return { label, visible, value, cssKey }
        })
        .map((obj) => generateConfig(obj))
        .filter((obj) => obj)
}

function createTaskConfig(task) {
    return getVisibleConfig(taskConfigSetup, task).join("</span>,&nbsp;</div>")
}

function createTask(task) {
    let taskConfig = ""

    if (task.reqBody.init_image !== undefined) {
        let h = 80
        let w = ((task.reqBody.width * h) / task.reqBody.height) >> 0
        taskConfig += `<div class="task-initimg" style="float:left;"><img style="width:${w}px;height:${h}px;" src="${task.reqBody.init_image}"><div class="task-fs-initimage"></div></div>`
    }

    taskConfig += `<div class="taskConfigData">${createTaskConfig(task)}</span></div></div>`

    let taskEntry = document.createElement("div")
    taskEntry.id = `imageTaskContainer-${Date.now()}`
    taskEntry.className = "imageTaskContainer"
    taskEntry.innerHTML = ` <div class="header-content panel collapsible active">
                                <i class="drag-handle fa-solid fa-grip"></i>
                                <div class="taskStatusLabel">Enqueued</div>
                                <button class="secondaryButton stopTask"><i class="fa-solid fa-trash-can"></i> Remove</button>
                                <button class="tertiaryButton useSettings"><i class="fa-solid fa-redo"></i> Use these settings</button>
                                <div class="preview-prompt"></div>
                                <div class="taskConfig">${taskConfig}</div>
                                <div class="outputMsg"></div>
                                <div class="progress-bar active"><div></div></div>
                            </div>
                            <div class="collapsible-content">
                                <div class="img-preview">
                            </div>`

    createCollapsibles(taskEntry)

    let draghandle = taskEntry.querySelector(".drag-handle")
    draghandle.addEventListener("mousedown", (e) => {
        taskEntry.setAttribute("draggable", true)
    })
    // Add a debounce delay to allow mobile to bouble tap.
    draghandle.addEventListener(
        "mouseup",
        debounce((e) => {
            taskEntry.setAttribute("draggable", false)
        }, 2000)
    )
    draghandle.addEventListener("click", (e) => {
        e.preventDefault() // Don't allow the results to be collapsed...
    })
    taskEntry.addEventListener("dragend", (e) => {
        taskEntry.setAttribute("draggable", false)
        imagePreview.querySelectorAll(".imageTaskContainer").forEach((itc) => {
            itc.classList.remove("dropTargetBefore", "dropTargetAfter")
        })
        imagePreview.removeEventListener("dragover", onTaskEntryDragOver)
    })
    taskEntry.addEventListener("dragstart", function(e) {
        imagePreview.addEventListener("dragover", onTaskEntryDragOver)
        e.dataTransfer.setData("text/plain", taskEntry.id)
        startX = e.target.closest(".imageTaskContainer").offsetLeft
        startY = e.target.closest(".imageTaskContainer").offsetTop
    })

    if (task.reqBody.init_image !== undefined) {
        createInitImageHover(taskEntry)
    }

    task["taskStatusLabel"] = taskEntry.querySelector(".taskStatusLabel")
    task["outputContainer"] = taskEntry.querySelector(".img-preview")
    task["outputMsg"] = taskEntry.querySelector(".outputMsg")
    task["previewPrompt"] = taskEntry.querySelector(".preview-prompt")
    task["progressBar"] = taskEntry.querySelector(".progress-bar")
    task["stopTask"] = taskEntry.querySelector(".stopTask")

    task["stopTask"].addEventListener("click", (e) => {
        e.stopPropagation()

        if (task["isProcessing"]) {
            shiftOrConfirm(e, "Stop this task?", async function(e) {
                if (task.batchesDone <= 0 || !task.isProcessing) {
                    removeTask(taskEntry)
                }
                abortTask(task)
            })
        } else {
            removeTask(taskEntry)
        }
    })

    task["useSettings"] = taskEntry.querySelector(".useSettings")
    task["useSettings"].addEventListener("click", function(e) {
        e.stopPropagation()
        restoreTaskToUI(task, TASK_REQ_NO_EXPORT)
    })

    task.isProcessing = true
    taskEntry = imagePreviewContent.insertBefore(taskEntry, previewTools.nextSibling)
    htmlTaskMap.set(taskEntry, task)

    task.previewPrompt.innerText = task.reqBody.prompt
    if (task.previewPrompt.innerText.trim() === "") {
        task.previewPrompt.innerHTML = "&nbsp;" // allows the results to be collapsed
    }
    return taskEntry.id
}

function getCurrentUserRequest() {
    const numOutputsTotal = parseInt(numOutputsTotalField.value)
    const numOutputsParallel = parseInt(numOutputsParallelField.value)
    const seed = randomSeedField.checked ? Math.floor(Math.random() * (2 ** 32 - 1)) : parseInt(seedField.value)

    const newTask = {
        batchesDone: 0,
        numOutputsTotal: numOutputsTotal,
        batchCount: Math.ceil(numOutputsTotal / numOutputsParallel),
        seed,
        reqBody: {
            seed,
            used_random_seed: randomSeedField.checked,
            negative_prompt: negativePromptField.value.trim(),
            num_outputs: numOutputsParallel,
            num_inference_steps: parseInt(numInferenceStepsField.value),
            guidance_scale: parseFloat(guidanceScaleField.value),
            width: parseInt(widthField.value),
            height: parseInt(heightField.value),
            // allow_nsfw: allowNSFWField.checked,
            vram_usage_level: vramUsageLevelField.value,
            sampler_name: samplerField.value,
            //render_device: undefined, // Set device affinity. Prefer this device, but wont activate.
            use_stable_diffusion_model: stableDiffusionModelField.value,
            clip_skip: clipSkipField.checked,
            tiling: tilingField.value,
            use_vae_model: vaeModelField.value,
            stream_progress_updates: true,
            stream_image_progress: numOutputsTotal > 50 ? false : streamImageProgressField.checked,
            show_only_filtered_image: showOnlyFilteredImageField.checked,
            block_nsfw: blockNSFWField.checked,
            output_format: outputFormatField.value,
            output_quality: parseInt(outputQualityField.value),
            output_lossless: outputLosslessField.checked,
            metadata_output_format: metadataOutputFormatField.value,
            original_prompt: promptField.value,
            active_tags: activeTags.map((x) => x.name),
            inactive_tags: activeTags.filter((tag) => tag.inactive === true).map((x) => x.name),
        },
    }
    if (IMAGE_REGEX.test(initImagePreview.src)) {
        newTask.reqBody.init_image = initImagePreview.src
        newTask.reqBody.prompt_strength = parseFloat(promptStrengthField.value)
        // if (IMAGE_REGEX.test(maskImagePreview.src)) {
        //     newTask.reqBody.mask = maskImagePreview.src
        // }
        if (maskSetting.checked) {
            newTask.reqBody.mask = imageInpainter.getImg()
        }
        newTask.reqBody.preserve_init_image_color_profile = applyColorCorrectionField.checked
        if (!testDiffusers.checked) {
            newTask.reqBody.sampler_name = "ddim"
        }
    }
    if (saveToDiskField.checked && diskPathField.value.trim() !== "") {
        newTask.reqBody.save_to_disk_path = diskPathField.value.trim()
    }
    if (useFaceCorrectionField.checked) {
        newTask.reqBody.use_face_correction = gfpganModelField.value

        if (gfpganModelField.value.includes("codeformer")) {
            newTask.reqBody.codeformer_upscale_faces = document.querySelector("#codeformer_upscale_faces").checked
            newTask.reqBody.codeformer_fidelity = 1 - parseFloat(codeformerFidelityField.value)
        }
    }
    if (useUpscalingField.checked) {
        newTask.reqBody.use_upscale = upscaleModelField.value
        newTask.reqBody.upscale_amount = upscaleAmountField.value
        if (upscaleModelField.value === "latent_upscaler") {
            newTask.reqBody.upscale_amount = "2"
            newTask.reqBody.latent_upscaler_steps = latentUpscalerStepsField.value
        }
    }
    if (hypernetworkModelField.value) {
        newTask.reqBody.use_hypernetwork_model = hypernetworkModelField.value
        newTask.reqBody.hypernetwork_strength = parseFloat(hypernetworkStrengthField.value)
    }
    if (testDiffusers.checked) {
        let [modelNames, modelStrengths] = getModelInfo(loraModels)

        if (modelNames.length > 0) {
            modelNames = modelNames.length == 1 ? modelNames[0] : modelNames
            modelStrengths = modelStrengths.length == 1 ? modelStrengths[0] : modelStrengths

            newTask.reqBody.use_lora_model = modelNames
            newTask.reqBody.lora_alpha = modelStrengths
        }
    }
    return newTask
}

function getModelInfo(models) {
    let modelInfo = models.map((e) => [e[0].value, e[1].value])
    modelInfo = modelInfo.filter((e) => e[0].trim() !== "")
    modelInfo = modelInfo.map((e) => [e[0], parseFloat(e[1])])

    let modelNames = modelInfo.map((e) => e[0])
    let modelStrengths = modelInfo.map((e) => e[1])

    return [modelNames, modelStrengths]
}

function getPrompts(prompts) {
    if (typeof prompts === "undefined") {
        prompts = promptField.value
    }
    if (prompts.trim() === "" && activeTags.length === 0) {
        return [""]
    }

    let promptsToMake = []
    if (prompts.trim() !== "") {
        prompts = prompts.split("\n")
        prompts = prompts.map((prompt) => prompt.trim())
        prompts = prompts.filter((prompt) => prompt !== "")

        promptsToMake = applyPermuteOperator(prompts)
        promptsToMake = applySetOperator(promptsToMake)
    }
    const newTags = activeTags.filter((tag) => tag.inactive === undefined || tag.inactive === false)
    if (newTags.length > 0) {
        const promptTags = newTags.map((x) => x.name).join(", ")
        if (promptsToMake.length > 0) {
            promptsToMake = promptsToMake.map((prompt) => `${prompt}, ${promptTags}`)
        } else {
            promptsToMake.push(promptTags)
        }
    }

    promptsToMake = applyPermuteOperator(promptsToMake)
    promptsToMake = applySetOperator(promptsToMake)

    PLUGINS["GET_PROMPTS_HOOK"].forEach((fn) => {
        promptsToMake = fn(promptsToMake)
    })

    return promptsToMake
}

function getPromptsNumber(prompts) {
    if (typeof prompts === "undefined") {
        prompts = promptField.value
    }
    if (prompts.trim() === "" && activeTags.length === 0) {
        return [""]
    }

    let promptsToMake = []
    let numberOfPrompts = 0
    if (prompts.trim() !== "") {
        // this needs to stay sort of the same, as the prompts have to be passed through to the other functions
        prompts = prompts.split("\n")
        prompts = prompts.map((prompt) => prompt.trim())
        prompts = prompts.filter((prompt) => prompt !== "")

        // estimate number of prompts
        let estimatedNumberOfPrompts = 0
        prompts.forEach((prompt) => {
            estimatedNumberOfPrompts +=
                (prompt.match(/{[^}]*}/g) || [])
                    .map((e) => (e.match(/,/g) || []).length + 1)
                    .reduce((p, a) => p * a, 1) *
                2 ** (prompt.match(/\|/g) || []).length
        })

        if (estimatedNumberOfPrompts >= 10000) {
            return 10000
        }

        promptsToMake = applySetOperator(prompts) // switched those around as Set grows in a linear fashion and permute in 2^n, and one has to be computed for the other to be calculated
        numberOfPrompts = applyPermuteOperatorNumber(promptsToMake)
    }
    const newTags = activeTags.filter((tag) => tag.inactive === undefined || tag.inactive === false)
    if (newTags.length > 0) {
        const promptTags = newTags.map((x) => x.name).join(", ")
        if (numberOfPrompts > 0) {
            // promptsToMake = promptsToMake.map((prompt) => `${prompt}, ${promptTags}`)
            // nothing changes, as all prompts just get modified
        } else {
            // promptsToMake.push(promptTags)
            numberOfPrompts = 1
        }
    }

    // Why is this applied twice? It does not do anything here, as everything should have already been done earlier
    // promptsToMake = applyPermuteOperator(promptsToMake)
    // promptsToMake = applySetOperator(promptsToMake)

    return numberOfPrompts
}

function applySetOperator(prompts) {
    let promptsToMake = []
    let braceExpander = new BraceExpander()
    prompts.forEach((prompt) => {
        let expandedPrompts = braceExpander.expand(prompt)
        promptsToMake = promptsToMake.concat(expandedPrompts)
    })

    return promptsToMake
}

function applyPermuteOperator(prompts) {
    // prompts is array of input, trimmed, filtered and split by \n
    let promptsToMake = []
    prompts.forEach((prompt) => {
        let promptMatrix = prompt.split("|")
        prompt = promptMatrix.shift().trim()
        promptsToMake.push(prompt)

        promptMatrix = promptMatrix.map((p) => p.trim())
        promptMatrix = promptMatrix.filter((p) => p !== "")

        if (promptMatrix.length > 0) {
            let promptPermutations = permutePrompts(prompt, promptMatrix)
            promptsToMake = promptsToMake.concat(promptPermutations)
        }
    })

    return promptsToMake
}

// returns how many prompts would have to be made with the given prompts
function applyPermuteOperatorNumber(prompts) {
    // prompts is array of input, trimmed, filtered and split by \n
    let numberOfPrompts = 0
    prompts.forEach((prompt) => {
        let promptCounter = 1
        let promptMatrix = prompt.split("|")
        promptMatrix.shift()

        promptMatrix = promptMatrix.map((p) => p.trim())
        promptMatrix = promptMatrix.filter((p) => p !== "")

        if (promptMatrix.length > 0) {
            promptCounter *= permuteNumber(promptMatrix)
        }
        numberOfPrompts += promptCounter
    })

    return numberOfPrompts
}

function permutePrompts(promptBase, promptMatrix) {
    let prompts = []
    let permutations = permute(promptMatrix)
    permutations.forEach((perm) => {
        let prompt = promptBase

        if (perm.length > 0) {
            let promptAddition = perm.join(", ")
            if (promptAddition.trim() === "") {
                return
            }

            prompt += ", " + promptAddition
        }

        prompts.push(prompt)
    })

    return prompts
}

// create a file name with embedded prompt and metadata
// for easier cateloging and comparison
function createFileName(prompt, seed, steps, guidance, outputFormat) {
    // Most important information is the prompt
    let underscoreName = prompt.replace(/[^a-zA-Z0-9]/g, "_")
    underscoreName = underscoreName.substring(0, 70)

    // name and the top level metadata
    let fileName = `${underscoreName}_S${seed}_St${steps}_G${guidance}.${outputFormat}`

    return fileName
}

async function stopAllTasks() {
    getUncompletedTaskEntries().forEach((taskEntry) => {
        const taskStatusLabel = taskEntry.querySelector(".taskStatusLabel")
        if (taskStatusLabel) {
            taskStatusLabel.style.display = "none"
        }
        const task = htmlTaskMap.get(taskEntry)
        if (!task) {
            return
        }
        abortTask(task)
    })
}

function updateInitialText() {
    if (document.querySelector(".imageTaskContainer") === null) {
        if (undoBuffer.length > 0) {
            initialText.prepend(undoButton)
        }
        previewTools.classList.add("displayNone")
        initialText.classList.remove("displayNone")
    } else {
        initialText.classList.add("displayNone")
        previewTools.classList.remove("displayNone")
        document.querySelector("div.display-settings").prepend(undoButton)
    }
}

function removeTask(taskToRemove) {
    undoableRemove(taskToRemove)
    updateInitialText()
}

clearAllPreviewsBtn.addEventListener("click", (e) => {
    shiftOrConfirm(e, "Clear all the results and tasks in this window?", async function() {
        await stopAllTasks()

        let taskEntries = document.querySelectorAll(".imageTaskContainer")
        taskEntries.forEach(removeTask)
    })
})

/* Download images popup */
showDownloadDialogBtn.addEventListener("click", (e) => {
    saveAllImagesDialog.showModal()
})
saveAllImagesCloseBtn.addEventListener("click", (e) => {
    saveAllImagesDialog.close()
})
modalDialogCloseOnBackdropClick(saveAllImagesDialog)
makeDialogDraggable(saveAllImagesDialog)

saveAllZipToggle.addEventListener("change", (e) => {
    if (saveAllZipToggle.checked) {
        saveAllFoldersOption.classList.remove("displayNone")
    } else {
        saveAllFoldersOption.classList.add("displayNone")
    }
})

// convert base64 to raw binary data held in a string
function dataURItoBlob(dataURI) {
    var byteString = atob(dataURI.split(",")[1])

    // separate out the mime component
    var mimeString = dataURI
        .split(",")[0]
        .split(":")[1]
        .split(";")[0]

    // write the bytes of the string to an ArrayBuffer
    var ab = new ArrayBuffer(byteString.length)

    // create a view into the buffer
    var ia = new Uint8Array(ab)

    // set the bytes of the buffer to the correct values
    for (var i = 0; i < byteString.length; i++) {
        ia[i] = byteString.charCodeAt(i)
    }

    // write the ArrayBuffer to a blob, and you're done
    return new Blob([ab], { type: mimeString })
}

function downloadAllImages() {
    let i = 0

    let optZIP = saveAllZipToggle.checked
    let optTree = optZIP && saveAllTreeToggle.checked
    let optJSON = saveAllJSONToggle.checked

    let zip = new JSZip()
    let folder = zip

    document.querySelectorAll(".imageTaskContainer").forEach((container) => {
        if (optTree) {
            let name =
                ++i +
                "-" +
                container
                    .querySelector(".preview-prompt")
                    .textContent.replace(/[^a-zA-Z0-9]/g, "_")
                    .substring(0, 25)
            folder = zip.folder(name)
        }
        container.querySelectorAll(".imgContainer img").forEach((img) => {
            let imgItem = img.closest(".imgItem")

            if (imgItem.style.display === "none") {
                return
            }

            let req = imageRequest[img.dataset["imagecounter"]]
            if (optZIP) {
                let suffix = img.dataset["imagecounter"] + "." + req["output_format"]
                folder.file(getDownloadFilename(img, suffix), dataURItoBlob(img.src))
                if (optJSON) {
                    suffix = img.dataset["imagecounter"] + ".json"
                    folder.file(getDownloadFilename(img, suffix), JSON.stringify(req, null, 2))
                }
            } else {
                setTimeout(() => {
                    imgItem.querySelector(".download-img").click()
                }, i * 200)
                i = i + 1
                if (optJSON) {
                    setTimeout(() => {
                        imgItem.querySelector(".download-json").click()
                    }, i * 200)
                    i = i + 1
                }
            }
        })
    })
    if (optZIP) {
        let now = Date.now()
            .toString(36)
            .toUpperCase()
        zip.generateAsync({ type: "blob" }).then(function(blob) {
            saveAs(blob, `EasyDiffusion-Images-${now}.zip`)
        })
    }
}

saveAllImagesBtn.addEventListener("click", (e) => {
    downloadAllImages()
})

stopImageBtn.addEventListener("click", (e) => {
    shiftOrConfirm(e, "Stop all the tasks?", async function(e) {
        await stopAllTasks()
    })
})

widthField.addEventListener("change", onDimensionChange)
heightField.addEventListener("change", onDimensionChange)

function renameMakeImageButton() {
    let totalImages =
        Math.max(parseInt(numOutputsTotalField.value), parseInt(numOutputsParallelField.value)) * getPromptsNumber()
    let imageLabel = "Image"
    if (totalImages > 1) {
        imageLabel = totalImages + " Images"
    }
    if (SD.activeTasks.size == 0) {
        if (totalImages >= 10000) makeImageBtn.innerText = "Make 10000+ images"
        else makeImageBtn.innerText = "Make " + imageLabel
    } else {
        if (totalImages >= 10000) makeImageBtn.innerText = "Enqueue 10000+ images"
        else makeImageBtn.innerText = "Enqueue Next " + imageLabel
    }
}
numOutputsTotalField.addEventListener("change", renameMakeImageButton)
numOutputsTotalField.addEventListener("keyup", debounce(renameMakeImageButton, 300))
numOutputsParallelField.addEventListener("change", renameMakeImageButton)
numOutputsParallelField.addEventListener("keyup", debounce(renameMakeImageButton, 300))

function onDimensionChange() {
    let widthValue = parseInt(widthField.value)
    let heightValue = parseInt(heightField.value)
    if (!initImagePreviewContainer.classList.contains("has-image")) {
        imageEditor.setImage(null, widthValue, heightValue)
    } else {
        imageInpainter.setImage(initImagePreview.src, widthValue, heightValue)
    }
    if (widthValue < 512 && heightValue < 512) {
        smallImageWarning.classList.remove("displayNone")
    } else {
        smallImageWarning.classList.add("displayNone")
    }
}

diskPathField.disabled = !saveToDiskField.checked
metadataOutputFormatField.disabled = !saveToDiskField.checked

gfpganModelField.disabled = !useFaceCorrectionField.checked
useFaceCorrectionField.addEventListener("change", function(e) {
    gfpganModelField.disabled = !this.checked

    onFixFaceModelChange()
})

function onFixFaceModelChange() {
    let codeformerSettings = document.querySelector("#codeformer_settings")
    if (gfpganModelField.value === "codeformer" && !gfpganModelField.disabled) {
        codeformerSettings.classList.remove("displayNone")
        codeformerSettings.classList.add("expandedSettingRow")
    } else {
        codeformerSettings.classList.add("displayNone")
        codeformerSettings.classList.remove("expandedSettingRow")
    }
}
gfpganModelField.addEventListener("change", onFixFaceModelChange)
onFixFaceModelChange()

upscaleModelField.disabled = !useUpscalingField.checked
upscaleAmountField.disabled = !useUpscalingField.checked
useUpscalingField.addEventListener("change", function(e) {
    upscaleModelField.disabled = !this.checked
    upscaleAmountField.disabled = !this.checked

    onUpscaleModelChange()
})

function onUpscaleModelChange() {
    let upscale4x = document.querySelector("#upscale_amount_4x")
    if (upscaleModelField.value === "latent_upscaler" && !upscaleModelField.disabled) {
        upscale4x.disabled = true
        upscaleAmountField.value = "2"
        latentUpscalerSettings.classList.remove("displayNone")
        latentUpscalerSettings.classList.add("expandedSettingRow")
    } else {
        upscale4x.disabled = false
        latentUpscalerSettings.classList.add("displayNone")
        latentUpscalerSettings.classList.remove("expandedSettingRow")
    }
}
upscaleModelField.addEventListener("change", onUpscaleModelChange)
onUpscaleModelChange()

makeImageBtn.addEventListener("click", makeImage)

document.onkeydown = function(e) {
    if (e.ctrlKey && e.code === "Enter") {
        makeImage()
        e.preventDefault()
    }
}

/********************* CodeFormer Fidelity **************************/
function updateCodeformerFidelity() {
    codeformerFidelityField.value = codeformerFidelitySlider.value / 10
    codeformerFidelityField.dispatchEvent(new Event("change"))
}

function updateCodeformerFidelitySlider() {
    if (codeformerFidelityField.value < 0) {
        codeformerFidelityField.value = 0
    } else if (codeformerFidelityField.value > 1) {
        codeformerFidelityField.value = 1
    }

    codeformerFidelitySlider.value = codeformerFidelityField.value * 10
    codeformerFidelitySlider.dispatchEvent(new Event("change"))
}

codeformerFidelitySlider.addEventListener("input", updateCodeformerFidelity)
codeformerFidelityField.addEventListener("input", updateCodeformerFidelitySlider)
updateCodeformerFidelity()

/********************* Latent Upscaler Steps **************************/
function updateLatentUpscalerSteps() {
    latentUpscalerStepsField.value = latentUpscalerStepsSlider.value
    latentUpscalerStepsField.dispatchEvent(new Event("change"))
}

function updateLatentUpscalerStepsSlider() {
    if (latentUpscalerStepsField.value < 1) {
        latentUpscalerStepsField.value = 1
    } else if (latentUpscalerStepsField.value > 50) {
        latentUpscalerStepsField.value = 50
    }

    latentUpscalerStepsSlider.value = latentUpscalerStepsField.value
    latentUpscalerStepsSlider.dispatchEvent(new Event("change"))
}

latentUpscalerStepsSlider.addEventListener("input", updateLatentUpscalerSteps)
latentUpscalerStepsField.addEventListener("input", updateLatentUpscalerStepsSlider)
updateLatentUpscalerSteps()

/********************* Guidance **************************/
function updateGuidanceScale() {
    guidanceScaleField.value = guidanceScaleSlider.value / 10
    guidanceScaleField.dispatchEvent(new Event("change"))
}

function updateGuidanceScaleSlider() {
    if (guidanceScaleField.value < 0) {
        guidanceScaleField.value = 0
    } else if (guidanceScaleField.value > 50) {
        guidanceScaleField.value = 50
    }

    guidanceScaleSlider.value = guidanceScaleField.value * 10
    guidanceScaleSlider.dispatchEvent(new Event("change"))
}

guidanceScaleSlider.addEventListener("input", updateGuidanceScale)
guidanceScaleField.addEventListener("input", updateGuidanceScaleSlider)
updateGuidanceScale()

/********************* Prompt Strength *******************/
function updatePromptStrength() {
    promptStrengthField.value = promptStrengthSlider.value / 100
    promptStrengthField.dispatchEvent(new Event("change"))
}

function updatePromptStrengthSlider() {
    if (promptStrengthField.value < 0) {
        promptStrengthField.value = 0
    } else if (promptStrengthField.value > 0.99) {
        promptStrengthField.value = 0.99
    }

    promptStrengthSlider.value = promptStrengthField.value * 100
    promptStrengthSlider.dispatchEvent(new Event("change"))
}

promptStrengthSlider.addEventListener("input", updatePromptStrength)
promptStrengthField.addEventListener("input", updatePromptStrengthSlider)
updatePromptStrength()

/********************* Hypernetwork Strength **********************/
function updateHypernetworkStrength() {
    hypernetworkStrengthField.value = hypernetworkStrengthSlider.value / 100
    hypernetworkStrengthField.dispatchEvent(new Event("change"))
}

function updateHypernetworkStrengthSlider() {
    if (hypernetworkStrengthField.value < 0) {
        hypernetworkStrengthField.value = 0
    } else if (hypernetworkStrengthField.value > 0.99) {
        hypernetworkStrengthField.value = 0.99
    }

    hypernetworkStrengthSlider.value = hypernetworkStrengthField.value * 100
    hypernetworkStrengthSlider.dispatchEvent(new Event("change"))
}

hypernetworkStrengthSlider.addEventListener("input", updateHypernetworkStrength)
hypernetworkStrengthField.addEventListener("input", updateHypernetworkStrengthSlider)
updateHypernetworkStrength()

function updateHypernetworkStrengthContainer() {
    document.querySelector("#hypernetwork_strength_container").style.display =
        hypernetworkModelField.value === "" ? "none" : ""
}
hypernetworkModelField.addEventListener("change", updateHypernetworkStrengthContainer)
updateHypernetworkStrengthContainer()

<<<<<<< HEAD
/********************* LoRA alpha **********************/
function updateLoraAlpha() {
    loraAlphaField.value = loraAlphaSlider.value / 100
    loraAlphaField.dispatchEvent(new Event("change"))
}

function updateLoraAlphaSlider() {
    if (loraAlphaField.value < -2) {
        loraAlphaField.value = -2
    } else if (loraAlphaField.value > 2) {
        loraAlphaField.value = 2
    }

    loraAlphaSlider.value = loraAlphaField.value * 100
    loraAlphaSlider.dispatchEvent(new Event("change"))
}

loraAlphaSlider.addEventListener("input", updateLoraAlpha)
loraAlphaField.addEventListener("input", updateLoraAlphaSlider)
updateLoraAlpha()

function updateLoraAlphaContainer() {
    const loraModelContainer = document.querySelector("#lora_model_container")
    if (loraModelContainer && window.getComputedStyle(loraModelContainer).display !== "none") {
        document.querySelector("#lora_alpha_container").style.display = loraModelField.value === "" ? "none" : ""
    }
}
loraModelField.addEventListener("change", updateLoraAlphaContainer)
updateLoraAlphaContainer()

=======
>>>>>>> 0d610c53
/********************* JPEG/WEBP Quality **********************/
function updateOutputQuality() {
    outputQualityField.value = 0 | outputQualitySlider.value
    outputQualityField.dispatchEvent(new Event("change"))
}

function updateOutputQualitySlider() {
    if (outputQualityField.value < 10) {
        outputQualityField.value = 10
    } else if (outputQualityField.value > 95) {
        outputQualityField.value = 95
    }

    outputQualitySlider.value = 0 | outputQualityField.value
    outputQualitySlider.dispatchEvent(new Event("change"))
}

outputQualitySlider.addEventListener("input", updateOutputQuality)
outputQualityField.addEventListener("input", debounce(updateOutputQualitySlider, 1500))
updateOutputQuality()

function updateOutputQualityVisibility() {
    if (outputFormatField.value === "webp") {
        outputLosslessContainer.classList.remove("displayNone")
        if (outputLosslessField.checked) {
            outputQualityRow.classList.add("displayNone")
        } else {
            outputQualityRow.classList.remove("displayNone")
        }
    } else if (outputFormatField.value === "png") {
        outputQualityRow.classList.add("displayNone")
        outputLosslessContainer.classList.add("displayNone")
    } else {
        outputQualityRow.classList.remove("displayNone")
        outputLosslessContainer.classList.add("displayNone")
    }
}

outputFormatField.addEventListener("change", updateOutputQualityVisibility)
outputLosslessField.addEventListener("change", updateOutputQualityVisibility)
/********************* Zoom Slider **********************/
thumbnailSizeField.addEventListener("change", () => {
    ;(function(s) {
        for (var j = 0; j < document.styleSheets.length; j++) {
            let cssSheet = document.styleSheets[j]
            for (var i = 0; i < cssSheet.cssRules.length; i++) {
                var rule = cssSheet.cssRules[i]
                if (rule.selectorText == "div.img-preview img") {
                    rule.style["max-height"] = s + "vh"
                    rule.style["max-width"] = s + "vw"
                    return
                }
            }
        }
    })(thumbnailSizeField.value)
})

function onAutoScrollUpdate() {
    if (autoScroll.checked) {
        autoscrollBtn.classList.add("pressed")
    } else {
        autoscrollBtn.classList.remove("pressed")
    }
    autoscrollBtn.querySelector(".state").innerHTML = autoScroll.checked ? "ON" : "OFF"
}
autoscrollBtn.addEventListener("click", function() {
    autoScroll.checked = !autoScroll.checked
    autoScroll.dispatchEvent(new Event("change"))
    onAutoScrollUpdate()
})
autoScroll.addEventListener("change", onAutoScrollUpdate)

function checkRandomSeed() {
    if (randomSeedField.checked) {
        seedField.disabled = true
        //seedField.value = "0" // This causes the seed to be lost if the user changes their mind after toggling the checkbox
    } else {
        seedField.disabled = false
    }
}
randomSeedField.addEventListener("input", checkRandomSeed)
checkRandomSeed()

function loadImg2ImgFromFile() {
    if (initImageSelector.files.length === 0) {
        return
    }

    let reader = new FileReader()
    let file = initImageSelector.files[0]

    reader.addEventListener("load", function(event) {
        initImagePreview.src = reader.result
    })

    if (file) {
        reader.readAsDataURL(file)
    }
}
initImageSelector.addEventListener("change", loadImg2ImgFromFile)
loadImg2ImgFromFile()

function img2imgLoad() {
    promptStrengthContainer.style.display = "table-row"
    if (!testDiffusers.checked) {
        samplerSelectionContainer.style.display = "none"
    }
    initImagePreviewContainer.classList.add("has-image")
    colorCorrectionSetting.style.display = ""

    initImageSizeBox.textContent = initImagePreview.naturalWidth + " x " + initImagePreview.naturalHeight
    imageEditor.setImage(this.src, initImagePreview.naturalWidth, initImagePreview.naturalHeight)
    imageInpainter.setImage(this.src, parseInt(widthField.value), parseInt(heightField.value))
}

function img2imgUnload() {
    initImageSelector.value = null
    initImagePreview.src = ""
    maskSetting.checked = false

    promptStrengthContainer.style.display = "none"
    if (!testDiffusers.checked) {
        samplerSelectionContainer.style.display = ""
    }
    initImagePreviewContainer.classList.remove("has-image")
    colorCorrectionSetting.style.display = "none"
    imageEditor.setImage(null, parseInt(widthField.value), parseInt(heightField.value))
}
initImagePreview.addEventListener("load", img2imgLoad)
initImageClearBtn.addEventListener("click", img2imgUnload)

maskSetting.addEventListener("click", function() {
    onDimensionChange()
})

promptsFromFileBtn.addEventListener("click", function() {
    promptsFromFileSelector.click()
})

promptsFromFileSelector.addEventListener("change", async function() {
    if (promptsFromFileSelector.files.length === 0) {
        return
    }

    let reader = new FileReader()
    let file = promptsFromFileSelector.files[0]

    reader.addEventListener("load", async function() {
        await parseContent(reader.result)
    })

    if (file) {
        reader.readAsText(file)
    }
})

/* setup popup handlers */
document.querySelectorAll(".popup").forEach((popup) => {
    popup.addEventListener("click", (event) => {
        if (event.target == popup) {
            popup.classList.remove("active")
        }
    })
    var closeButton = popup.querySelector(".close-button")
    if (closeButton) {
        closeButton.addEventListener("click", () => {
            popup.classList.remove("active")
        })
    }
})

var tabElements = []
function selectTab(tab_id) {
    let tabInfo = tabElements.find((t) => t.tab.id == tab_id)
    if (!tabInfo.tab.classList.contains("active")) {
        tabElements.forEach((info) => {
            if (info.tab.classList.contains("active") && info.tab.parentNode === tabInfo.tab.parentNode) {
                info.tab.classList.toggle("active")
                info.content.classList.toggle("active")
            }
        })
        tabInfo.tab.classList.toggle("active")
        tabInfo.content.classList.toggle("active")
    }
    document.dispatchEvent(new CustomEvent("tabClick", { detail: tabInfo }))
}
function linkTabContents(tab) {
    var name = tab.id.replace("tab-", "")
    var content = document.getElementById(`tab-content-${name}`)
    tabElements.push({
        name: name,
        tab: tab,
        content: content,
    })

    tab.addEventListener("click", (event) => selectTab(tab.id))
}
function isTabActive(tab) {
    return tab.classList.contains("active")
}

let pauseClient = false

function resumeClient() {
    if (pauseClient) {
        document.body.classList.remove("wait-pause")
        document.body.classList.add("pause")
    }
    return new Promise((resolve) => {
        let playbuttonclick = function() {
            resumeBtn.removeEventListener("click", playbuttonclick)
            resolve("resolved")
        }
        resumeBtn.addEventListener("click", playbuttonclick)
    })
}

function splashScreen(force = false) {
    const splashVersion = splashScreenPopup.dataset["version"]
    const lastSplash = localStorage.getItem("lastSplashScreenVersion") || 0
    if (testDiffusers.checked) {
        if (force || lastSplash < splashVersion) {
            splashScreenPopup.classList.add("active")
            localStorage.setItem("lastSplashScreenVersion", splashVersion)
        }
    }
}

document.getElementById("logo_img").addEventListener("click", (e) => {
    splashScreen(true)
})

promptField.addEventListener("input", debounce(renameMakeImageButton, 1000))

pauseBtn.addEventListener("click", function() {
    pauseClient = true
    pauseBtn.style.display = "none"
    resumeBtn.style.display = "inline"
    document.body.classList.add("wait-pause")
})

resumeBtn.addEventListener("click", function() {
    pauseClient = false
    resumeBtn.style.display = "none"
    pauseBtn.style.display = "inline"
    document.body.classList.remove("pause")
    document.body.classList.remove("wait-pause")
})

function tunnelUpdate(event) {
    if ("cloudflare" in event) {
        document.getElementById("cloudflare-off").classList.add("displayNone")
        document.getElementById("cloudflare-on").classList.remove("displayNone")
        cloudflareAddressField.value = event.cloudflare
        document.getElementById("toggle-cloudflare-tunnel").innerHTML = "Stop"
    } else {
        document.getElementById("cloudflare-on").classList.add("displayNone")
        document.getElementById("cloudflare-off").classList.remove("displayNone")
        document.getElementById("toggle-cloudflare-tunnel").innerHTML = "Start"
    }
}

document.getElementById("toggle-cloudflare-tunnel").addEventListener("click", async function() {
    let command = "stop"
    if (document.getElementById("toggle-cloudflare-tunnel").innerHTML == "Start") {
        command = "start"
    }
    showToast(`Cloudflare tunnel ${command} initiated. Please wait.`)

    let res = await fetch("/tunnel/cloudflare/" + command, {
        method: "POST",
        headers: {
            "Content-Type": "application/json",
        },
        body: JSON.stringify({}),
    })
    res = await res.json()

    console.log(`Cloudflare tunnel ${command} result:`, res)
})

/* Embeddings */

function updateEmbeddingsList(filter = "") {
    function html(model, prefix = "", filter = "") {
        filter = filter.toLowerCase()
        let toplevel = ""
        let folders = ""

        model?.forEach((m) => {
            if (typeof m == "string") {
                if (m.toLowerCase().search(filter) != -1) {
                    toplevel += `<button data-embedding="${m}">${m}</button> `
                }
            } else {
                let subdir = html(m[1], prefix + m[0] + "/", filter)
                if (subdir != "") {
                    folders += `<h4>${prefix}${m[0]}</h4>` + subdir
                }
            }
        })
        return toplevel + folders
    }

    function onButtonClick(e) {
        let text = e.target.dataset["embedding"]
        console.log(e.shiftKey, text)

        if (embeddingsModeField.value == "insert") {
            if (e.shiftKey) {
                insertAtCursor(negativePromptField, text)
            } else {
                insertAtCursor(promptField, text)
            }
        } else {
            let pad = ""
            if (e.shiftKey) {
                if (!negativePromptField.value.endsWith(" ")) {
                    pad = " "
                }
                negativePromptField.value += pad + text
            } else {
                if (!promptField.value.endsWith(" ")) {
                    pad = " "
                }
                promptField.value += pad + text
            }
        }
    }

    // Remove after fixing https://github.com/huggingface/diffusers/issues/3922
    let warning = ""
    if (vramUsageLevelField.value == "low") {
        warning = `
            <div style="border-color: var(--accent-color); border-width: 4px; border-radius: 1em; border-style: solid; background: black; text-align: center; padding: 1em; margin: 1em; ">
                <i class="fa fa-fire" style="color:#f7630c;"></i> Warning: Your GPU memory profile is set to "Low". Embeddings currently only work in "Balanced" mode!
            </div>`
    }
    // END of remove block

    embeddingsList.innerHTML = warning + html(modelsOptions.embeddings, "", filter)
    embeddingsList.querySelectorAll("button").forEach((b) => {
        b.addEventListener("click", onButtonClick)
    })
}

embeddingsButton.addEventListener("click", () => {
    updateEmbeddingsList()
    embeddingsSearchBox.value = ""
    embeddingsDialog.showModal()
})
embeddingsDialogCloseBtn.addEventListener("click", (e) => {
    embeddingsDialog.close()
})
embeddingsSearchBox.addEventListener("input", (e) => {
    updateEmbeddingsList(embeddingsSearchBox.value)
})

modalDialogCloseOnBackdropClick(embeddingsDialog)
makeDialogDraggable(embeddingsDialog)

if (testDiffusers.checked) {
    document.getElementById("embeddings-container").classList.remove("displayNone")
}

/* Pause function */
document.querySelectorAll(".tab").forEach(linkTabContents)

window.addEventListener("beforeunload", function(e) {
    const msg = "Unsaved pictures will be lost!"

    let elementList = document.getElementsByClassName("imageTaskContainer")
    if (elementList.length != 0) {
        e.preventDefault()
        ;(e || window.event).returnValue = msg
        return msg
    } else {
        return true
    }
})

createCollapsibles()
prettifyInputs(document)

// set the textbox as focused on start
promptField.focus()
promptField.selectionStart = promptField.value.length

// multi-models
function addModelEntry(i, modelContainer, modelsList, modelType, defaultValue, strengthStep) {
    let nameId = modelType + "_model_" + i
    let strengthId = modelType + "_alpha_" + i

    const modelEntry = document.createElement("div")
    modelEntry.className = "model_entry"
    modelEntry.innerHTML = `
        <input id="${nameId}" class="model_name" type="text" spellcheck="false" autocomplete="off" class="model-filter" data-path="" />
        <input id="${strengthId}" class="model_strength" type="number" step="${strengthStep}" style="width: 50pt" value="${defaultValue}" pattern="^-?[0-9]*\.?[0-9]*$" onkeypress="preventNonNumericalInput(event)"><br/>
    `

    let modelName = new ModelDropdown(modelEntry.querySelector(".model_name"), modelType, "None")
    let modelStrength = modelEntry.querySelector(".model_strength")

    modelContainer.appendChild(modelEntry)
    modelsList.push([modelName, modelStrength])
}

function createLoRAEntries() {
    let container = document.querySelector("#lora_model_container .model_entries")
    for (let i = 0; i < 3; i++) {
        addModelEntry(i, container, loraModels, "lora", 0.5, 0.02)
    }
}
createLoRAEntries()

// chrome-like spinners only on hover
function showSpinnerOnlyOnHover(e) {
    e.addEventListener("mouseenter", () => {
        e.setAttribute("type", "number")
    })
    e.addEventListener("mouseleave", () => {
        e.removeAttribute("type")
    })
    e.removeAttribute("type")
}

document.querySelectorAll("input[type=number]").forEach(showSpinnerOnlyOnHover)<|MERGE_RESOLUTION|>--- conflicted
+++ resolved
@@ -1853,39 +1853,6 @@
 hypernetworkModelField.addEventListener("change", updateHypernetworkStrengthContainer)
 updateHypernetworkStrengthContainer()
 
-<<<<<<< HEAD
-/********************* LoRA alpha **********************/
-function updateLoraAlpha() {
-    loraAlphaField.value = loraAlphaSlider.value / 100
-    loraAlphaField.dispatchEvent(new Event("change"))
-}
-
-function updateLoraAlphaSlider() {
-    if (loraAlphaField.value < -2) {
-        loraAlphaField.value = -2
-    } else if (loraAlphaField.value > 2) {
-        loraAlphaField.value = 2
-    }
-
-    loraAlphaSlider.value = loraAlphaField.value * 100
-    loraAlphaSlider.dispatchEvent(new Event("change"))
-}
-
-loraAlphaSlider.addEventListener("input", updateLoraAlpha)
-loraAlphaField.addEventListener("input", updateLoraAlphaSlider)
-updateLoraAlpha()
-
-function updateLoraAlphaContainer() {
-    const loraModelContainer = document.querySelector("#lora_model_container")
-    if (loraModelContainer && window.getComputedStyle(loraModelContainer).display !== "none") {
-        document.querySelector("#lora_alpha_container").style.display = loraModelField.value === "" ? "none" : ""
-    }
-}
-loraModelField.addEventListener("change", updateLoraAlphaContainer)
-updateLoraAlphaContainer()
-
-=======
->>>>>>> 0d610c53
 /********************* JPEG/WEBP Quality **********************/
 function updateOutputQuality() {
     outputQualityField.value = 0 | outputQualitySlider.value

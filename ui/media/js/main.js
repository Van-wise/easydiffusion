"use strict" // Opt in to a restricted variant of JavaScript
const MAX_INIT_IMAGE_DIMENSION = 768
const MIN_GPUS_TO_SHOW_SELECTION = 2

const IMAGE_REGEX = new RegExp('data:image/[A-Za-z]+;base64')
const htmlTaskMap = new WeakMap()

let promptField = document.querySelector('#prompt')
let promptsFromFileSelector = document.querySelector('#prompt_from_file')
let promptsFromFileBtn = document.querySelector('#promptsFromFileBtn')
let negativePromptField = document.querySelector('#negative_prompt')
let numOutputsTotalField = document.querySelector('#num_outputs_total')
let numOutputsParallelField = document.querySelector('#num_outputs_parallel')
let numInferenceStepsField = document.querySelector('#num_inference_steps')
let guidanceScaleSlider = document.querySelector('#guidance_scale_slider')
let guidanceScaleField = document.querySelector('#guidance_scale')
let outputQualitySlider = document.querySelector('#output_quality_slider')
let outputQualityField = document.querySelector('#output_quality')
let outputQualityRow = document.querySelector('#output_quality_row')
let randomSeedField = document.querySelector("#random_seed")
let seedField = document.querySelector('#seed')
let widthField = document.querySelector('#width')
let heightField = document.querySelector('#height')
let initImageSelector = document.querySelector("#init_image")
let initImagePreview = document.querySelector("#init_image_preview")
let initImageSizeBox = document.querySelector("#init_image_size_box")
let maskImageSelector = document.querySelector("#mask")
let maskImagePreview = document.querySelector("#mask_preview")
let applyColorCorrectionField = document.querySelector('#apply_color_correction')
let colorCorrectionSetting = document.querySelector('#apply_color_correction_setting')
let promptStrengthSlider = document.querySelector('#prompt_strength_slider')
let promptStrengthField = document.querySelector('#prompt_strength')
let samplerField = document.querySelector('#sampler_name')
let samplerSelectionContainer = document.querySelector("#samplerSelection")
let useFaceCorrectionField = document.querySelector("#use_face_correction")
let useUpscalingField = document.querySelector("#use_upscale")
let upscaleModelField = document.querySelector("#upscale_model")
let stableDiffusionModelField = document.querySelector('#stable_diffusion_model')
let vaeModelField = document.querySelector('#vae_model')
let hypernetworkModelField = document.querySelector('#hypernetwork_model')
let hypernetworkStrengthSlider = document.querySelector('#hypernetwork_strength_slider')
let hypernetworkStrengthField = document.querySelector('#hypernetwork_strength')
let outputFormatField = document.querySelector('#output_format')
let showOnlyFilteredImageField = document.querySelector("#show_only_filtered_image")
let updateBranchLabel = document.querySelector("#updateBranchLabel")
let streamImageProgressField = document.querySelector("#stream_image_progress")

let makeImageBtn = document.querySelector('#makeImage')
let stopImageBtn = document.querySelector('#stopImage')
let pauseBtn = document.querySelector('#pause')
let resumeBtn = document.querySelector('#resume')
let renderButtons = document.querySelector('#render-buttons')

let imagesContainer = document.querySelector('#current-images')
let initImagePreviewContainer = document.querySelector('#init_image_preview_container')
let initImageClearBtn = document.querySelector('.init_image_clear')
let promptStrengthContainer = document.querySelector('#prompt_strength_container')

let initialText = document.querySelector("#initial-text")
let previewTools = document.querySelector("#preview-tools")
let clearAllPreviewsBtn = document.querySelector("#clear-all-previews")

let maskSetting = document.querySelector('#enable_mask')

const processOrder = document.querySelector('#process_order_toggle')

let imagePreview = document.querySelector("#preview")
imagePreview.addEventListener('drop', function(ev) {
    const data = ev.dataTransfer?.getData("text/plain");
    if (!data) {
        return
    }
    const movedTask = document.getElementById(data)
    if (!movedTask) {
        return
    }
    ev.preventDefault()
    let moveTarget = ev.target
    while (moveTarget && typeof moveTarget === 'object' && moveTarget.parentNode !== imagePreview) {
        moveTarget = moveTarget.parentNode
    }
    if (moveTarget === initialText || moveTarget === previewTools) {
        moveTarget = null
    }
    if (moveTarget === movedTask) {
        return
    }
    if (moveTarget) {
        const childs = Array.from(imagePreview.children)
        if (moveTarget.nextSibling && childs.indexOf(movedTask) < childs.indexOf(moveTarget)) {
            // Move after the target if lower than current position.
            moveTarget = moveTarget.nextSibling
        }
    }
    const newNode = imagePreview.insertBefore(movedTask, moveTarget || previewTools.nextSibling)
    if (newNode === movedTask) {
        return
    }
    imagePreview.removeChild(movedTask)
    const task = htmlTaskMap.get(movedTask)
    if (task) {
        htmlTaskMap.delete(movedTask)
    }
    if (task) {
        htmlTaskMap.set(newNode, task)
    }
})



let showConfigToggle = document.querySelector('#configToggleBtn')
// let configBox = document.querySelector('#config')
// let outputMsg = document.querySelector('#outputMsg')

let soundToggle = document.querySelector('#sound_toggle')

let serverStatusColor = document.querySelector('#server-status-color')
let serverStatusMsg = document.querySelector('#server-status-msg')

function getLocalStorageBoolItem(key, fallback) {
    let item = localStorage.getItem(key)
    if (item === null) {
        return fallback
    }

    return (item === 'true' ? true : false)
}

function handleBoolSettingChange(key) {
    return function(e) {
        localStorage.setItem(key, e.target.checked.toString())
    }
}

function handleStringSettingChange(key) {
    return function(e) {
        localStorage.setItem(key, e.target.value.toString())
    }
}

function isSoundEnabled() {
    return getSetting("sound_toggle")
}

function getSavedDiskPath() {
    return getSetting("diskPath")
}

function setStatus(statusType, msg, msgType) {
}

function setServerStatus(event) {
    switch(event.type) {
        case 'online':
            serverStatusColor.style.color = 'green'
            serverStatusMsg.style.color = 'green'
            serverStatusMsg.innerText = 'Stable Diffusion is ' + event.message
            break
        case 'busy':
            serverStatusColor.style.color = 'rgb(200, 139, 0)'
            serverStatusMsg.style.color = 'rgb(200, 139, 0)'
            serverStatusMsg.innerText = 'Stable Diffusion is ' + event.message
            break
        case 'error':
            serverStatusColor.style.color = 'red'
            serverStatusMsg.style.color = 'red'
            serverStatusMsg.innerText = 'Stable Diffusion has stopped'
            break
    }
    if (SD.serverState.devices) {
        setDeviceInfo(SD.serverState.devices)
    }
}

// shiftOrConfirm(e, prompt, fn)
//   e      : MouseEvent
//   prompt : Text to be shown as prompt. Should be a question to which "yes" is a good answer.
//   fn     : function to be called if the user confirms the dialog or has the shift key pressed
//
// If the user had the shift key pressed while clicking, the function fn will be executed.
// If the setting "confirm_dangerous_actions" in the system settings is disabled, the function 
// fn will be executed.
// Otherwise, a confirmation dialog is shown. If the user confirms, the function fn will also
// be executed.
function shiftOrConfirm(e, prompt, fn) {
    e.stopPropagation()
    if (e.shiftKey || !confirmDangerousActionsField.checked) {
         fn(e)
    } else {
        $.confirm({
            theme: 'modern',
            title: prompt,
            useBootstrap: false,
            animateFromElement: false,
            content: '<small>Tip: To skip this dialog, use shift-click or disable the "Confirm dangerous actions" setting in the Settings tab.</small>',
            buttons: {
                yes: () => { fn(e) },
                cancel: () => {}
            }
        }); 
    }
}

function logMsg(msg, level, outputMsg) {
    if (outputMsg.hasChildNodes()) {
        outputMsg.appendChild(document.createElement('br'))
    }
    if (level === 'error') {
        outputMsg.innerHTML += '<span style="color: red">Error: ' + msg + '</span>'
    } else if (level === 'warn') {
        outputMsg.innerHTML += '<span style="color: orange">Warning: ' + msg + '</span>'
    } else {
        outputMsg.innerText += msg
    }
    console.log(level, msg)
}

function logError(msg, res, outputMsg) {
    logMsg(msg, 'error', outputMsg)

    console.log('request error', res)
    setStatus('request', 'error', 'error')
}

function playSound() {
    const audio = new Audio('/media/ding.mp3')
    audio.volume = 0.2
    var promise = audio.play()
    if (promise !== undefined) {
        promise.then(_ => {}).catch(error => {
            console.warn("browser blocked autoplay")
        })
    }
}

function showImages(reqBody, res, outputContainer, livePreview) {
    let imageItemElements = outputContainer.querySelectorAll('.imgItem')
    if(typeof res != 'object') return
    res.output.reverse()
    res.output.forEach((result, index) => {
        const imageData = result?.data || result?.path + '?t=' + Date.now(),
            imageSeed = result?.seed,
            imagePrompt = reqBody.prompt,
            imageInferenceSteps = reqBody.num_inference_steps,
            imageGuidanceScale = reqBody.guidance_scale,
            imageWidth = reqBody.width,
            imageHeight = reqBody.height;

        if (!imageData.includes('/')) {
            // res contained no data for the image, stop execution
            setStatus('request', 'invalid image', 'error')
            return
        }

        let imageItemElem = (index < imageItemElements.length ? imageItemElements[index] : null)
        if(!imageItemElem) {
            imageItemElem = document.createElement('div')
            imageItemElem.className = 'imgItem'
            imageItemElem.innerHTML = `
                <div class="imgContainer">
                    <img/>
                    <div class="imgItemInfo">
                        <span class="imgSeedLabel"></span>
                    </div>
                </div>
            `
            outputContainer.appendChild(imageItemElem)
        }
        const imageElem = imageItemElem.querySelector('img')
        imageElem.src = imageData
        imageElem.width = parseInt(imageWidth)
        imageElem.height = parseInt(imageHeight)
        imageElem.setAttribute('data-prompt', imagePrompt)
        imageElem.setAttribute('data-steps', imageInferenceSteps)
        imageElem.setAttribute('data-guidance', imageGuidanceScale)


        const imageInfo = imageItemElem.querySelector('.imgItemInfo')
        imageInfo.style.visibility = (livePreview ? 'hidden' : 'visible')

        if ('seed' in result && !imageElem.hasAttribute('data-seed')) {
            const req = Object.assign({}, reqBody, {
                seed: result?.seed || reqBody.seed
            })
            imageElem.setAttribute('data-seed', req.seed)
            const imageSeedLabel = imageItemElem.querySelector('.imgSeedLabel')
            imageSeedLabel.innerText = 'Seed: ' + req.seed

            let buttons = [
                { text: 'Use as Input', on_click: onUseAsInputClick },
                { text: 'Download', on_click: onDownloadImageClick },
                { text: 'Make Similar Images', on_click: onMakeSimilarClick },
                { text: 'Draw another 25 steps', on_click: onContinueDrawingClick },
                { text: 'Upscale', on_click: onUpscaleClick, filter: (req, img) => !req.use_upscale },
                { text: 'Fix Faces', on_click: onFixFacesClick, filter: (req, img) => !req.use_face_correction }
            ]

            // include the plugins
            buttons = buttons.concat(PLUGINS['IMAGE_INFO_BUTTONS'])

            const imgItemInfo = imageItemElem.querySelector('.imgItemInfo')
            const img = imageItemElem.querySelector('img')
            const createButton = function(btnInfo) {
                const newButton = document.createElement('button')
                newButton.classList.add('tasksBtns')
                newButton.innerText = btnInfo.text
                newButton.addEventListener('click', function() {
                    btnInfo.on_click(req, img)
                })
                imgItemInfo.appendChild(newButton)
            }
            buttons.forEach(btn => {
                if (btn.filter && btn.filter(req, img) === false) {
                    return
                }

                createButton(btn)
            })
        }
    })
}

function onUseAsInputClick(req, img) {
    const imgData = img.src

    initImageSelector.value = null
    initImagePreview.src = imgData

    maskSetting.checked = false
}

function onDownloadImageClick(req, img) {
    const imgData = img.src
    const imageSeed = img.getAttribute('data-seed')
    const imagePrompt = img.getAttribute('data-prompt')
    const imageInferenceSteps = img.getAttribute('data-steps')
    const imageGuidanceScale = img.getAttribute('data-guidance')

    const imgDownload = document.createElement('a')
    imgDownload.download = createFileName(imagePrompt, imageSeed, imageInferenceSteps, imageGuidanceScale, req['output_format'])
    imgDownload.href = imgData
    imgDownload.click()
}

function modifyCurrentRequest(...reqDiff) {
    const newTaskRequest = getCurrentUserRequest()

    newTaskRequest.reqBody = Object.assign(newTaskRequest.reqBody, ...reqDiff, {
        use_cpu: useCPUField.checked
    })
    newTaskRequest.seed = newTaskRequest.reqBody.seed

    return newTaskRequest
}

function onMakeSimilarClick(req, img) {
    const newTaskRequest = modifyCurrentRequest(req, {
        num_outputs: 1,
        num_inference_steps: 50,
        guidance_scale: 7.5,
        prompt_strength: 0.7,
        init_image: img.src,
        seed: Math.floor(Math.random() * 10000000)
    })

    newTaskRequest.numOutputsTotal = 5
    newTaskRequest.batchCount = 5

    delete newTaskRequest.reqBody.mask

    createTask(newTaskRequest)
}

function enqueueImageVariationTask(req, img, reqDiff) {
    const imageSeed = img.getAttribute('data-seed')

    const newRequestBody = {
        num_outputs: 1, // this can be user-configurable in the future
        seed: imageSeed
    }

    // If the user is editing pictures, stop modifyCurrentRequest from importing
    // new values by setting the missing properties to undefined
    if (!('init_image' in req) && !('init_image' in reqDiff)) {
        newRequestBody.init_image = undefined
        newRequestBody.mask = undefined
    } else if (!('mask' in req) && !('mask' in reqDiff)) {
        newRequestBody.mask = undefined
    }

    const newTaskRequest = modifyCurrentRequest(req, reqDiff, newRequestBody)
    newTaskRequest.numOutputsTotal = 1 // this can be user-configurable in the future
    newTaskRequest.batchCount = 1

    createTask(newTaskRequest)
}

function onUpscaleClick(req, img) {
    enqueueImageVariationTask(req, img, {
        use_upscale: upscaleModelField.value
    })
}

function onFixFacesClick(req, img) {
    enqueueImageVariationTask(req, img, {
        use_face_correction: 'GFPGANv1.3'
    })
}

function onContinueDrawingClick(req, img) {
    enqueueImageVariationTask(req, img, {
        num_inference_steps: parseInt(req.num_inference_steps) + 25
    })
}

function getUncompletedTaskEntries() {
    const taskEntries = Array.from(
        document.querySelectorAll('#preview .imageTaskContainer .taskStatusLabel')
        ).filter((taskLabel) => taskLabel.style.display !== 'none'
        ).map(function(taskLabel) {
            let imageTaskContainer = taskLabel.parentNode
            while(!imageTaskContainer.classList.contains('imageTaskContainer') && imageTaskContainer.parentNode) {
                imageTaskContainer = imageTaskContainer.parentNode
            }
            return imageTaskContainer
        })
    if (!processOrder.checked) {
        taskEntries.reverse()
    }
    return taskEntries
}

function makeImage() {
    performance.mark('click-makeImage')
    if (!SD.isServerAvailable()) {
        alert('The server is not available.')
        return
    }
    if (!randomSeedField.checked && seedField.value == '') {
        alert('The "Seed" field must not be empty.')
        return
    }
    if (numInferenceStepsField.value == '') {
        alert('The "Inference Steps" field must not be empty.')
        return
    }
    if (numOutputsTotalField.value == '' || numOutputsTotalField.value == 0) {
        numOutputsTotalField.value = 1
    }
    if (numOutputsParallelField.value == '' || numOutputsParallelField.value == 0) {
        numOutputsParallelField.value = 1
    }
    if (guidanceScaleField.value == '') {
        guidanceScaleField.value = guidanceScaleSlider.value / 10
    }
    const taskTemplate = getCurrentUserRequest()
    const newTaskRequests = getPrompts().map((prompt) => Object.assign({}, taskTemplate, {
        reqBody: Object.assign({ prompt: prompt }, taskTemplate.reqBody)
    }))
    newTaskRequests.forEach(createTask)

    initialText.style.display = 'none'
}

async function onIdle() {
    const serverCapacity = SD.serverCapacity
    if (pauseClient===true) {
        await resumeClient()
    }

    for (const taskEntry of getUncompletedTaskEntries()) {
        if (SD.activeTasks.size >= serverCapacity) {
            break
        }
        const task = htmlTaskMap.get(taskEntry)
        if (!task) {
            const taskStatusLabel = taskEntry.querySelector('.taskStatusLabel')
            taskStatusLabel.style.display = 'none'
            continue
        }
        await onTaskStart(task)
    }
}

function getTaskUpdater(task, reqBody, outputContainer) {
    const outputMsg = task['outputMsg']
    const progressBar = task['progressBar']
    const progressBarInner = progressBar.querySelector("div")

    const batchCount = task.batchCount
    let lastStatus = undefined
    return async function(event) {
        if (this.status !== lastStatus) {
            lastStatus = this.status
            switch(this.status) {
                case SD.TaskStatus.pending:
                    task['taskStatusLabel'].innerText = "Pending"
                    task['taskStatusLabel'].classList.add('waitingTaskLabel')
                    break
                case SD.TaskStatus.waiting:
                    task['taskStatusLabel'].innerText = "Waiting"
                    task['taskStatusLabel'].classList.add('waitingTaskLabel')
                    task['taskStatusLabel'].classList.remove('activeTaskLabel')
                    break
                case SD.TaskStatus.processing:
                case SD.TaskStatus.completed:
                    task['taskStatusLabel'].innerText = "Processing"
                    task['taskStatusLabel'].classList.add('activeTaskLabel')
                    task['taskStatusLabel'].classList.remove('waitingTaskLabel')
                    break
                case SD.TaskStatus.stopped:
                    break
                case SD.TaskStatus.failed:
                    if (!SD.isServerAvailable()) {
                        logError("Stable Diffusion is still starting up, please wait. If this goes on beyond a few minutes, Stable Diffusion has probably crashed. Please check the error message in the command-line window.", event, outputMsg)
                    } else if (typeof event?.response === 'object') {
                        let msg = 'Stable Diffusion had an error reading the response:<br/><pre>'
                        if (this.exception) {
                            msg += `Error: ${this.exception.message}<br/>`
                        }
                        try { // 'Response': body stream already read
                            msg += 'Read: ' + await event.response.text()
                        } catch(e) {
                            msg += 'Unexpected end of stream. '
                        }
                        const bufferString = event.reader.bufferedString
                        if (bufferString) {
                            msg += 'Buffered data: ' + bufferString
                        }
                        msg += '</pre>'
                        logError(msg, event, outputMsg)
                    } else {
                        let msg = `Unexpected Read Error:<br/><pre>Error:${this.exception}<br/>EventInfo: ${JSON.stringify(event, undefined, 4)}</pre>`
                        logError(msg, event, outputMsg)
                    }
                    break
            }
        }
        if ('update' in event) {
            const stepUpdate = event.update
            if (!('step' in stepUpdate)) {
                return
            }
            // task.instances can be a mix of different tasks with uneven number of steps (Render Vs Filter Tasks)
            const overallStepCount = task.instances.reduce(
                (sum, instance) => sum + (instance.isPending ? Math.max(0, instance.step || stepUpdate.step) / (instance.total_steps || stepUpdate.total_steps) : 1),
                0 // Initial value
            ) * stepUpdate.total_steps // Scale to current number of steps.
            const totalSteps = task.instances.reduce(
                (sum, instance) => sum + (instance.total_steps || stepUpdate.total_steps),
                stepUpdate.total_steps * (batchCount - task.batchesDone) // Initial value at (unstarted task count * Nbr of steps)
            )
            const percent = Math.min(100, 100 * (overallStepCount / totalSteps)).toFixed(0)

            const timeTaken = stepUpdate.step_time // sec
            const stepsRemaining = Math.max(0, totalSteps - overallStepCount)
            const timeRemaining = (timeTaken < 0 ? '' : millisecondsToStr(stepsRemaining * timeTaken * 1000))
            outputMsg.innerHTML = `Batch ${task.batchesDone} of ${batchCount}. Generating image(s): ${percent}%. Time remaining (approx): ${timeRemaining}`
            outputMsg.style.display = 'block'
            progressBarInner.style.width = `${percent}%`

            if (stepUpdate.output) {
                showImages(reqBody, stepUpdate, outputContainer, true)
            }
        }
    }
}

function abortTask(task) {
    if (!task.isProcessing) {
        return false
    }
    task.isProcessing = false
    task.progressBar.classList.remove("active")
    task['taskStatusLabel'].style.display = 'none'
    task['stopTask'].innerHTML = '<i class="fa-solid fa-trash-can"></i> Remove'
    if (!task.instances?.some((r) => r.isPending)) {
        return
    }
    task.instances.forEach((instance) => {
        try {
            instance.abort()
        } catch (e) {
            console.error(e)
        }
    })
}

function onTaskErrorHandler(task, reqBody, instance, reason) {
    if (!task.isProcessing) {
        return
    }
    console.log('Render request %o, Instance: %o, Error: %s', reqBody, instance, reason)
    abortTask(task)
    const outputMsg = task['outputMsg']
    logError('Stable Diffusion had an error. Please check the logs in the command-line window. <br/><br/>' + reason + '<br/><pre>' + reason.stack + '</pre>', task, outputMsg)
    setStatus('request', 'error', 'error')
}

function onTaskCompleted(task, reqBody, instance, outputContainer, stepUpdate) {
    if (typeof stepUpdate === 'object') {
        if (stepUpdate.status === 'succeeded') {
            showImages(reqBody, stepUpdate, outputContainer, false)
        } else {
            task.isProcessing = false
            const outputMsg = task['outputMsg']
            let msg = ''
            if ('detail' in stepUpdate && typeof stepUpdate.detail === 'string' && stepUpdate.detail.length > 0) {
                msg = stepUpdate.detail
                if (msg.toLowerCase().includes('out of memory')) {
                    msg += `<br/><br/>
                            <b>Suggestions</b>:
                            <br/>
                            1. If you have set an initial image, please try reducing its dimension to ${MAX_INIT_IMAGE_DIMENSION}x${MAX_INIT_IMAGE_DIMENSION} or smaller.<br/>
                            2. Try picking a lower level in the '<em>GPU Memory Usage</em>' setting (in the '<em>Settings</em>' tab).<br/>
                            3. Try generating a smaller image.<br/>`
                }
            } else {
                msg = `Unexpected Read Error:<br/><pre>StepUpdate: ${JSON.stringify(stepUpdate, undefined, 4)}</pre>`
            }
            logError(msg, stepUpdate, outputMsg)
        }
    }
    if (task.isProcessing && task.batchesDone < task.batchCount) {
        task['taskStatusLabel'].innerText = "Pending"
        task['taskStatusLabel'].classList.add('waitingTaskLabel')
        task['taskStatusLabel'].classList.remove('activeTaskLabel')
        return
    }
    if ('instances' in task && task.instances.some((ins) => ins != instance && ins.isPending)) {
        return
    }

    task.isProcessing = false
    task['stopTask'].innerHTML = '<i class="fa-solid fa-trash-can"></i> Remove'
    task['taskStatusLabel'].style.display = 'none'

    let time = millisecondsToStr( Date.now() - task.startTime )

    if (task.batchesDone == task.batchCount) {
        if (!task.outputMsg.innerText.toLowerCase().includes('error')) {
<<<<<<< HEAD
            task.outputMsg.innerText = `Processed ${task.numOutputsTotal} images in ${time} seconds`
=======
            task.outputMsg.innerText = `Processed ${task.numOutputsTotal} images in ${time}`
>>>>>>> 5cb24f99
        }
        task.progressBar.style.height = "0px"
        task.progressBar.style.border = "0px solid var(--background-color3)"
        task.progressBar.classList.remove("active")
        setStatus('request', 'done', 'success')
    } else {
        task.outputMsg.innerText += `Task ended after ${time}`
    }

    if (randomSeedField.checked) {
        seedField.value = task.seed
    }

    if (SD.activeTasks.size > 0) {
        return
    }
    const uncompletedTasks = getUncompletedTaskEntries()
    if (uncompletedTasks && uncompletedTasks.length > 0) {
        return
    }

    renderButtons.style.display = 'none'
    renameMakeImageButton()

    if (isSoundEnabled()) {
        playSound()
    }
}


async function onTaskStart(task) {
    if (!task.isProcessing || task.batchesDone >= task.batchCount) {
        return
    }

    if (typeof task.startTime !== 'number') {
        task.startTime = Date.now()
    }
    if (!('instances' in task)) {
        task['instances'] = []
    }

    task['stopTask'].innerHTML = '<i class="fa-solid fa-circle-stop"></i> Stop'
    task['taskStatusLabel'].innerText = "Starting"
    task['taskStatusLabel'].classList.add('waitingTaskLabel')

    let newTaskReqBody = task.reqBody
    if (task.batchCount > 1) {
        // Each output render batch needs it's own task reqBody instance to avoid altering the other runs after they are completed.
        newTaskReqBody = Object.assign({}, task.reqBody)
    }

    const startSeed = task.seed || newTaskReqBody.seed
    const genSeeds = Boolean(typeof newTaskReqBody.seed !== 'number' || (newTaskReqBody.seed === task.seed && task.numOutputsTotal > 1))
    if (genSeeds) {
        newTaskReqBody.seed = parseInt(startSeed) + (task.batchesDone * newTaskReqBody.num_outputs)
    }

    // Update the seed *before* starting the processing so it's retained if user stops the task
    if (randomSeedField.checked) {
        seedField.value = task.seed
    }

    const outputContainer = document.createElement('div')
    outputContainer.className = 'img-batch'
    task.outputContainer.insertBefore(outputContainer, task.outputContainer.firstChild)

    const eventInfo = {reqBody:newTaskReqBody}
    const callbacksPromises = PLUGINS['TASK_CREATE'].map((hook) => {
        if (typeof hook !== 'function') {
            console.error('The provided TASK_CREATE hook is not a function. Hook: %o', hook)
            return Promise.reject(new Error('hook is not a function.'))
        }
        try {
            return Promise.resolve(hook.call(task, eventInfo))
        } catch (err) {
            console.error(err)
            return Promise.reject(err)
        }
    })
    await Promise.allSettled(callbacksPromises)
    let instance = eventInfo.instance
    if (!instance) {
        const factory = PLUGINS.OUTPUTS_FORMATS.get(eventInfo.reqBody?.output_format || newTaskReqBody.output_format)
        if (factory) {
            instance = await Promise.resolve(factory(eventInfo.reqBody || newTaskReqBody))
        }
        if (!instance) {
            console.error(`${factory ? "Factory " + String(factory) : 'No factory defined'} for output format ${eventInfo.reqBody?.output_format || newTaskReqBody.output_format}. Instance is ${instance || 'undefined'}. Using default renderer.`)
            instance = new SD.RenderTask(eventInfo.reqBody || newTaskReqBody)
        }
    }

    task['instances'].push(instance)
    task.batchesDone++

    instance.enqueue(getTaskUpdater(task, newTaskReqBody, outputContainer)).then(
        (renderResult) => {
            onTaskCompleted(task, newTaskReqBody, instance, outputContainer, renderResult)
        },
        (reason) => {
            onTaskErrorHandler(task, newTaskReqBody, instance, reason)
        }
    )

    setStatus('request', 'fetching..')
    renderButtons.style.display = 'flex'
    renameMakeImageButton()
    previewTools.style.display = 'block'
}

/* Hover effect for the init image in the task list */
function createInitImageHover(taskEntry) {
    var $tooltip = $( taskEntry.querySelector('.task-fs-initimage') )
    var img = document.createElement('img')
    img.src = taskEntry.querySelector('div.task-initimg > img').src
    $tooltip.append(img)
    $tooltip.append(`<div class="top-right"><button>Use as Input</button></div>`)
    $tooltip.find('button').on('click', (e) => { onUseAsInputClick(null,img) } )
}

let startX, startY;
function onTaskEntryDragOver(event) {
    imagePreview.querySelectorAll(".imageTaskContainer").forEach(itc => {
        if(itc != event.target.closest(".imageTaskContainer")){
            itc.classList.remove('dropTargetBefore','dropTargetAfter');
        }
    });
    if(event.target.closest(".imageTaskContainer")){
        if(startX && startY){
            if(event.target.closest(".imageTaskContainer").offsetTop > startY){
                event.target.closest(".imageTaskContainer").classList.add('dropTargetAfter');
            }else if(event.target.closest(".imageTaskContainer").offsetTop < startY){
                event.target.closest(".imageTaskContainer").classList.add('dropTargetBefore');
            }else if (event.target.closest(".imageTaskContainer").offsetLeft > startX){
                event.target.closest(".imageTaskContainer").classList.add('dropTargetAfter');
            }else if (event.target.closest(".imageTaskContainer").offsetLeft < startX){
                event.target.closest(".imageTaskContainer").classList.add('dropTargetBefore');
            }
        }
    }
}

function createTask(task) {
    let taskConfig = ''

    if (task.reqBody.init_image !== undefined) {
        let h = 80
        let w = task.reqBody.width * h / task.reqBody.height >>0
        taskConfig += `<div class="task-initimg" style="float:left;"><img style="width:${w}px;height:${h}px;" src="${task.reqBody.init_image}"><div class="task-fs-initimage"></div></div>`
    }
    taskConfig += `<b>Seed:</b> ${task.seed}, <b>Sampler:</b> ${task.reqBody.sampler_name}, <b>Inference Steps:</b> ${task.reqBody.num_inference_steps}, <b>Guidance Scale:</b> ${task.reqBody.guidance_scale}, <b>Model:</b> ${task.reqBody.use_stable_diffusion_model}`

    if (task.reqBody.use_vae_model.trim() !== '') {
        taskConfig += `, <b>VAE:</b> ${task.reqBody.use_vae_model}`
    }
    if (task.reqBody.negative_prompt.trim() !== '') {
        taskConfig += `, <b>Negative Prompt:</b> ${task.reqBody.negative_prompt}`
    }
    if (task.reqBody.init_image !== undefined) {
        taskConfig += `, <b>Prompt Strength:</b> ${task.reqBody.prompt_strength}`
    }
    if (task.reqBody.use_face_correction) {
        taskConfig += `, <b>Fix Faces:</b> ${task.reqBody.use_face_correction}`
    }
    if (task.reqBody.use_upscale) {
        taskConfig += `, <b>Upscale:</b> ${task.reqBody.use_upscale}`
    }
    if (task.reqBody.use_hypernetwork_model) {
        taskConfig += `, <b>Hypernetwork:</b> ${task.reqBody.use_hypernetwork_model}`
        taskConfig += `, <b>Hypernetwork Strength:</b> ${task.reqBody.hypernetwork_strength}`
    }
    if (task.reqBody.preserve_init_image_color_profile) {
        taskConfig += `, <b>Preserve Color Profile:</b> true`
    }

    let taskEntry = document.createElement('div')
    taskEntry.id = `imageTaskContainer-${Date.now()}`
    taskEntry.className = 'imageTaskContainer'
    taskEntry.innerHTML = ` <div class="header-content panel collapsible active">
                                <i class="drag-handle fa-solid fa-grip"></i>
                                <div class="taskStatusLabel">Enqueued</div>
                                <button class="secondaryButton stopTask"><i class="fa-solid fa-trash-can"></i> Remove</button>
                                <button class="secondaryButton useSettings"><i class="fa-solid fa-redo"></i> Use these settings</button>
                                <div class="preview-prompt"></div>
                                <div class="taskConfig">${taskConfig}</div>
                                <div class="outputMsg"></div>
                                <div class="progress-bar active"><div></div></div>
                            </div>
                            <div class="collapsible-content">
                                <div class="img-preview">
                            </div>`

    createCollapsibles(taskEntry)
    
    let draghandle = taskEntry.querySelector('.drag-handle')
    draghandle.addEventListener('mousedown', (e) => { taskEntry.setAttribute('draggable',true)})
    draghandle.addEventListener('mouseup',   (e) => { taskEntry.setAttribute('draggable',false)})
    taskEntry.addEventListener('dragend',    (e) => { 
        taskEntry.setAttribute('draggable',false);
        imagePreview.querySelectorAll(".imageTaskContainer").forEach(itc => {
            itc.classList.remove('dropTargetBefore','dropTargetAfter');
        });
        imagePreview.removeEventListener("dragover", onTaskEntryDragOver );
    })
    taskEntry.addEventListener('dragstart', function(e) {
        imagePreview.addEventListener("dragover", onTaskEntryDragOver );
        e.dataTransfer.setData("text/plain", taskEntry.id);
        startX = e.target.closest(".imageTaskContainer").offsetLeft;
        startY = e.target.closest(".imageTaskContainer").offsetTop;
    })


    if (task.reqBody.init_image !== undefined) {
        createInitImageHover(taskEntry)
    }

    task['taskStatusLabel'] = taskEntry.querySelector('.taskStatusLabel')
    task['outputContainer'] = taskEntry.querySelector('.img-preview')
    task['outputMsg'] = taskEntry.querySelector('.outputMsg')
    task['previewPrompt'] = taskEntry.querySelector('.preview-prompt')
    task['progressBar'] = taskEntry.querySelector('.progress-bar')
    task['stopTask'] = taskEntry.querySelector('.stopTask')

    task['stopTask'].addEventListener('click', (e) => {
        e.stopPropagation()

        let question = (task['isProcessing'] ? "Stop this task?" : "Remove this task?")
        shiftOrConfirm(e, question, async function(e) {
            if (task.batchesDone <= 0 || !task.isProcessing) {
                removeTask(taskEntry)
            }
            abortTask(task)
        })
    })

    task['useSettings'] = taskEntry.querySelector('.useSettings')
    task['useSettings'].addEventListener('click', function(e) {
        e.stopPropagation()
        restoreTaskToUI(task, TASK_REQ_NO_EXPORT)
    })

    task.isProcessing = true
    taskEntry = imagePreview.insertBefore(taskEntry, previewTools.nextSibling)
    htmlTaskMap.set(taskEntry, task)

    task.previewPrompt.innerText = task.reqBody.prompt
    if (task.previewPrompt.innerText.trim() === '') {
        task.previewPrompt.innerHTML = '&nbsp;' // allows the results to be collapsed
    }

}

function getCurrentUserRequest() {
    const numOutputsTotal = parseInt(numOutputsTotalField.value)
    const numOutputsParallel = parseInt(numOutputsParallelField.value)
    const seed = (randomSeedField.checked ? Math.floor(Math.random() * 10000000) : parseInt(seedField.value))

    const newTask = {
        batchesDone: 0,
        numOutputsTotal: numOutputsTotal,
        batchCount: Math.ceil(numOutputsTotal / numOutputsParallel),
        seed,

        reqBody: {
            seed,
            negative_prompt: negativePromptField.value.trim(),
            num_outputs: numOutputsParallel,
            num_inference_steps: parseInt(numInferenceStepsField.value),
            guidance_scale: parseFloat(guidanceScaleField.value),
            width: parseInt(widthField.value),
            height: parseInt(heightField.value),
            // allow_nsfw: allowNSFWField.checked,
            vram_usage_level: vramUsageLevelField.value,
            //render_device: undefined, // Set device affinity. Prefer this device, but wont activate.
            use_stable_diffusion_model: stableDiffusionModelField.value,
            use_vae_model: vaeModelField.value,
            stream_progress_updates: true,
            stream_image_progress: (numOutputsTotal > 50 ? false : streamImageProgressField.checked),
            show_only_filtered_image: showOnlyFilteredImageField.checked,
            output_format: outputFormatField.value,
            output_quality: parseInt(outputQualityField.value),
            metadata_output_format: document.querySelector('#metadata_output_format').value,
            original_prompt: promptField.value,
            active_tags: (activeTags.map(x => x.name))
        }
    }
    if (IMAGE_REGEX.test(initImagePreview.src)) {
        newTask.reqBody.init_image = initImagePreview.src
        newTask.reqBody.prompt_strength = parseFloat(promptStrengthField.value)

        // if (IMAGE_REGEX.test(maskImagePreview.src)) {
        //     newTask.reqBody.mask = maskImagePreview.src
        // }
        if (maskSetting.checked) {
            newTask.reqBody.mask = imageInpainter.getImg()
        }
        newTask.reqBody.preserve_init_image_color_profile = applyColorCorrectionField.checked
        newTask.reqBody.sampler_name = 'ddim'
    } else {
        newTask.reqBody.sampler_name = samplerField.value
    }
    if (saveToDiskField.checked && diskPathField.value.trim() !== '') {
        newTask.reqBody.save_to_disk_path = diskPathField.value.trim()
    }
    if (useFaceCorrectionField.checked) {
        newTask.reqBody.use_face_correction = 'GFPGANv1.3'
    }
    if (useUpscalingField.checked) {
        newTask.reqBody.use_upscale = upscaleModelField.value
    }
    if (hypernetworkModelField.value) {
        newTask.reqBody.use_hypernetwork_model = hypernetworkModelField.value
        newTask.reqBody.hypernetwork_strength = parseFloat(hypernetworkStrengthField.value)
    }
    return newTask
}

function getPrompts(prompts) {
    if (typeof prompts === 'undefined') {
        prompts = promptField.value
    }
    if (prompts.trim() === '' && activeTags.length === 0) {
        return ['']
    }

    let promptsToMake = []
    if (prompts.trim() !== '') {
        prompts = prompts.split('\n')
        prompts = prompts.map(prompt => prompt.trim())
        prompts = prompts.filter(prompt => prompt !== '')
    
        promptsToMake = applyPermuteOperator(prompts)
        promptsToMake = applySetOperator(promptsToMake)
    }
    const newTags = activeTags.filter(tag => tag.inactive === undefined || tag.inactive === false)
    if (newTags.length > 0) {
        const promptTags = newTags.map(x => x.name).join(", ")
        if (promptsToMake.length > 0) {
            promptsToMake = promptsToMake.map((prompt) => `${prompt}, ${promptTags}`)
        }
        else
        {
            promptsToMake.push(promptTags)
        }
    }

    promptsToMake = applyPermuteOperator(promptsToMake)
    promptsToMake = applySetOperator(promptsToMake)

    return promptsToMake
}

function applySetOperator(prompts) {
    let promptsToMake = []
    let braceExpander = new BraceExpander()
    prompts.forEach(prompt => {
        let expandedPrompts = braceExpander.expand(prompt)
        promptsToMake = promptsToMake.concat(expandedPrompts)
    })

    return promptsToMake
}

function applyPermuteOperator(prompts) {
    let promptsToMake = []
    prompts.forEach(prompt => {
        let promptMatrix = prompt.split('|')
        prompt = promptMatrix.shift().trim()
        promptsToMake.push(prompt)

        promptMatrix = promptMatrix.map(p => p.trim())
        promptMatrix = promptMatrix.filter(p => p !== '')

        if (promptMatrix.length > 0) {
            let promptPermutations = permutePrompts(prompt, promptMatrix)
            promptsToMake = promptsToMake.concat(promptPermutations)
        }
    })

    return promptsToMake
}

function permutePrompts(promptBase, promptMatrix) {
    let prompts = []
    let permutations = permute(promptMatrix)
    permutations.forEach(perm => {
        let prompt = promptBase

        if (perm.length > 0) {
            let promptAddition = perm.join(', ')
            if (promptAddition.trim() === '') {
                return
            }

            prompt += ', ' + promptAddition
        }

        prompts.push(prompt)
    })

    return prompts
}

// create a file name with embedded prompt and metadata
// for easier cateloging and comparison
function createFileName(prompt, seed, steps, guidance, outputFormat) {

    // Most important information is the prompt
    let underscoreName = prompt.replace(/[^a-zA-Z0-9]/g, '_')
    underscoreName = underscoreName.substring(0, 100)
    //const steps = numInferenceStepsField.value
    //const guidance =  guidanceScaleField.value

    // name and the top level metadata
    let fileName = `${underscoreName}_Seed-${seed}_Steps-${steps}_Guidance-${guidance}`

    // add the tags
    // let tags = []
    // let tagString = ''
    // document.querySelectorAll(modifyTagsSelector).forEach(function(tag) {
    //     tags.push(tag.innerHTML)
    // })

    // join the tags with a pipe
    // if (activeTags.length > 0) {
    //     tagString = '_Tags-'
    //     tagString += tags.join('|')
    // }

    // // append empty or populated tags
    // fileName += `${tagString}`

    // add the file extension
    fileName += '.' + (outputFormat === 'png' ? 'png' : 'jpeg')

    return fileName
}

async function stopAllTasks() {
    getUncompletedTaskEntries().forEach((taskEntry) => {
        const taskStatusLabel = taskEntry.querySelector('.taskStatusLabel')
        if (taskStatusLabel) {
            taskStatusLabel.style.display = 'none'
        }
        const task = htmlTaskMap.get(taskEntry)
        if (!task) {
            return
        }
        abortTask(task)
    })
}

function removeTask(taskToRemove) {
    taskToRemove.remove()

    if (document.querySelector('.imageTaskContainer') === null) {
        previewTools.style.display = 'none'
        initialText.style.display = 'block'
    }
}

clearAllPreviewsBtn.addEventListener('click', (e) => { shiftOrConfirm(e, "Clear all the results and tasks in this window?", async function() {
    await stopAllTasks()

    let taskEntries = document.querySelectorAll('.imageTaskContainer')
    taskEntries.forEach(removeTask)
})})

stopImageBtn.addEventListener('click', (e) => { shiftOrConfirm(e, "Stop all the tasks?", async function(e) {
    await stopAllTasks()
})})

widthField.addEventListener('change', onDimensionChange)
heightField.addEventListener('change', onDimensionChange)

function renameMakeImageButton() {
    let totalImages = Math.max(parseInt(numOutputsTotalField.value), parseInt(numOutputsParallelField.value))
    let imageLabel = 'Image'
    if (totalImages > 1) {
        imageLabel = totalImages + ' Images'
    }
    if (SD.activeTasks.size == 0) {
        makeImageBtn.innerText = 'Make ' + imageLabel
    } else {
        makeImageBtn.innerText = 'Enqueue Next ' + imageLabel
    }
}
numOutputsTotalField.addEventListener('change', renameMakeImageButton)
numOutputsParallelField.addEventListener('change', renameMakeImageButton)

function onDimensionChange() {
    let widthValue = parseInt(widthField.value)
    let heightValue = parseInt(heightField.value)
    if (!initImagePreviewContainer.classList.contains("has-image")) {
        imageEditor.setImage(null, widthValue, heightValue)
    }
    else {
        imageInpainter.setImage(initImagePreview.src, widthValue, heightValue)
    }
}

diskPathField.disabled = !saveToDiskField.checked

upscaleModelField.disabled = !useUpscalingField.checked
useUpscalingField.addEventListener('change', function(e) {
    upscaleModelField.disabled = !this.checked
})

makeImageBtn.addEventListener('click', makeImage)

document.onkeydown = function(e) {
    if (e.ctrlKey && e.code === 'Enter') {
        makeImage()
        e.preventDefault()
    }
}

/********************* Guidance **************************/
function updateGuidanceScale() {
    guidanceScaleField.value = guidanceScaleSlider.value / 10
    guidanceScaleField.dispatchEvent(new Event("change"))
}

function updateGuidanceScaleSlider() {
    if (guidanceScaleField.value < 0) {
        guidanceScaleField.value = 0
    } else if (guidanceScaleField.value > 50) {
        guidanceScaleField.value = 50
    }

    guidanceScaleSlider.value = guidanceScaleField.value * 10
    guidanceScaleSlider.dispatchEvent(new Event("change"))
}

guidanceScaleSlider.addEventListener('input', updateGuidanceScale)
guidanceScaleField.addEventListener('input', updateGuidanceScaleSlider)
updateGuidanceScale()

/********************* Prompt Strength *******************/
function updatePromptStrength() {
    promptStrengthField.value = promptStrengthSlider.value / 100
    promptStrengthField.dispatchEvent(new Event("change"))
}

function updatePromptStrengthSlider() {
    if (promptStrengthField.value < 0) {
        promptStrengthField.value = 0
    } else if (promptStrengthField.value > 0.99) {
        promptStrengthField.value = 0.99
    }

    promptStrengthSlider.value = promptStrengthField.value * 100
    promptStrengthSlider.dispatchEvent(new Event("change"))
}

promptStrengthSlider.addEventListener('input', updatePromptStrength)
promptStrengthField.addEventListener('input', updatePromptStrengthSlider)
updatePromptStrength()

/********************* Hypernetwork Strength **********************/
function updateHypernetworkStrength() {
    hypernetworkStrengthField.value = hypernetworkStrengthSlider.value / 100
    hypernetworkStrengthField.dispatchEvent(new Event("change"))
}

function updateHypernetworkStrengthSlider() {
    if (hypernetworkStrengthField.value < 0) {
        hypernetworkStrengthField.value = 0
    } else if (hypernetworkStrengthField.value > 0.99) {
        hypernetworkStrengthField.value = 0.99
    }

    hypernetworkStrengthSlider.value = hypernetworkStrengthField.value * 100
    hypernetworkStrengthSlider.dispatchEvent(new Event("change"))
}

hypernetworkStrengthSlider.addEventListener('input', updateHypernetworkStrength)
hypernetworkStrengthField.addEventListener('input', updateHypernetworkStrengthSlider)
updateHypernetworkStrength()

function updateHypernetworkStrengthContainer() {
    document.querySelector("#hypernetwork_strength_container").style.display = (hypernetworkModelField.value === "" ? 'none' : '')
}
hypernetworkModelField.addEventListener('change', updateHypernetworkStrengthContainer)
updateHypernetworkStrengthContainer()

/********************* JPEG Quality **********************/
function updateOutputQuality() {
    outputQualityField.value =  0 | outputQualitySlider.value
    outputQualityField.dispatchEvent(new Event("change"))
}

function updateOutputQualitySlider() {
    if (outputQualityField.value < 10) {
        outputQualityField.value = 10
    } else if (outputQualityField.value > 95) {
        outputQualityField.value = 95
    }

    outputQualitySlider.value =  0 | outputQualityField.value
    outputQualitySlider.dispatchEvent(new Event("change"))
}

outputQualitySlider.addEventListener('input', updateOutputQuality)
outputQualityField.addEventListener('input', debounce(updateOutputQualitySlider, 1500))
updateOutputQuality()

outputFormatField.addEventListener('change', e => {
    if (outputFormatField.value == 'jpeg') {
        outputQualityRow.style.display='table-row'
    } else {
        outputQualityRow.style.display='none'
    }
})

async function getModels() {
    try {
        const sd_model_setting_key = "stable_diffusion_model"
        const vae_model_setting_key = "vae_model"
        const hypernetwork_model_key = "hypernetwork_model"
        const selectedSDModel = SETTINGS[sd_model_setting_key].value
        const selectedVaeModel = SETTINGS[vae_model_setting_key].value
        const selectedHypernetworkModel = SETTINGS[hypernetwork_model_key].value

        const models = await SD.getModels()
        const modelsOptions = models['options']
        if ("scan-error" in models) {
            // let previewPane = document.getElementById('tab-content-wrapper')
            let previewPane = document.getElementById('preview')
            previewPane.style.background="red"
            previewPane.style.textAlign="center"
            previewPane.innerHTML = '<H1>🔥Malware alert!🔥</H1><h2>The file <i>' + models['scan-error'] + '</i> in your <tt>models/stable-diffusion</tt> folder is probably malware infected.</h2><h2>Please delete this file from the folder before proceeding!</h2>After deleting the file, reload this page.<br><br><button onClick="window.location.reload();">Reload Page</button>'
            makeImageBtn.disabled = true
        }

        const stableDiffusionOptions = modelsOptions['stable-diffusion']
        const vaeOptions = modelsOptions['vae']
        const hypernetworkOptions = modelsOptions['hypernetwork']

        vaeOptions.unshift('') // add a None option
        hypernetworkOptions.unshift('') // add a None option

        function createModelOptions(modelField, selectedModel) {
            return function(modelName) {
                const modelOption = document.createElement('option')
                modelOption.value = modelName
                modelOption.innerText = modelName !== '' ? modelName : 'None'

                if (modelName === selectedModel) {
                    modelOption.selected = true
                }

                modelField.appendChild(modelOption)
            }
        }

        stableDiffusionOptions.forEach(createModelOptions(stableDiffusionModelField, selectedSDModel))
        vaeOptions.forEach(createModelOptions(vaeModelField, selectedVaeModel))
        hypernetworkOptions.forEach(createModelOptions(hypernetworkModelField, selectedHypernetworkModel))

        stableDiffusionModelField.dispatchEvent(new Event('change'))
        vaeModelField.dispatchEvent(new Event('change'))
        hypernetworkModelField.dispatchEvent(new Event('change'))

        // TODO: set default for model here too
        SETTINGS[sd_model_setting_key].default = stableDiffusionOptions[0]
        if (getSetting(sd_model_setting_key) == '' || SETTINGS[sd_model_setting_key].value == '') {
            setSetting(sd_model_setting_key, stableDiffusionOptions[0])
        }
    } catch (e) {
        console.log('get models error', e)
    }
}

function checkRandomSeed() {
    if (randomSeedField.checked) {
        seedField.disabled = true
        //seedField.value = "0" // This causes the seed to be lost if the user changes their mind after toggling the checkbox
    } else {
        seedField.disabled = false
    }
}
randomSeedField.addEventListener('input', checkRandomSeed)
checkRandomSeed()

function loadImg2ImgFromFile() {
    if (initImageSelector.files.length === 0) {
        return
    }

    let reader = new FileReader()
    let file = initImageSelector.files[0]

    reader.addEventListener('load', function(event) {
        initImagePreview.src = reader.result
    })

    if (file) {
        reader.readAsDataURL(file)
    }
}
initImageSelector.addEventListener('change', loadImg2ImgFromFile)
loadImg2ImgFromFile()

function img2imgLoad() {
    promptStrengthContainer.style.display = 'table-row'
    samplerSelectionContainer.style.display = "none"
    initImagePreviewContainer.classList.add("has-image")
    colorCorrectionSetting.style.display = ''

    initImageSizeBox.textContent = initImagePreview.naturalWidth + " x " + initImagePreview.naturalHeight
    imageEditor.setImage(this.src, initImagePreview.naturalWidth, initImagePreview.naturalHeight)
    imageInpainter.setImage(this.src, parseInt(widthField.value), parseInt(heightField.value))
}

function img2imgUnload() {
    initImageSelector.value = null
    initImagePreview.src = ''
    maskSetting.checked = false

    promptStrengthContainer.style.display = "none"
    samplerSelectionContainer.style.display = ""
    initImagePreviewContainer.classList.remove("has-image")
    colorCorrectionSetting.style.display = 'none'
    imageEditor.setImage(null, parseInt(widthField.value), parseInt(heightField.value))

}
initImagePreview.addEventListener('load', img2imgLoad)
initImageClearBtn.addEventListener('click', img2imgUnload)

maskSetting.addEventListener('click', function() {
    onDimensionChange()
})

promptsFromFileBtn.addEventListener('click', function() {
    promptsFromFileSelector.click()
})

promptsFromFileSelector.addEventListener('change', function() {
    if (promptsFromFileSelector.files.length === 0) {
        return
    }

    let reader = new FileReader()
    let file = promptsFromFileSelector.files[0]

    reader.addEventListener('load', function() {
        promptField.value = reader.result
    })

    if (file) {
        reader.readAsText(file)
    }
})

/* setup popup handlers */
document.querySelectorAll('.popup').forEach(popup => {
    popup.addEventListener('click', event => {
        if (event.target == popup) {
            popup.classList.remove("active")
        }
    })
    var closeButton = popup.querySelector(".close-button")
    if (closeButton) {
        closeButton.addEventListener('click', () => {
            popup.classList.remove("active")
        })
    }
})

var tabElements = []
function selectTab(tab_id) {
    let tabInfo = tabElements.find(t => t.tab.id == tab_id)
    if (!tabInfo.tab.classList.contains("active")) {
        tabElements.forEach(info => {
            if (info.tab.classList.contains("active")) {
                info.tab.classList.toggle("active")
                info.content.classList.toggle("active")
            }
        })
        tabInfo.tab.classList.toggle("active")
        tabInfo.content.classList.toggle("active")
    }
    document.dispatchEvent(new CustomEvent('tabClick', { detail: tabInfo }))
}
function linkTabContents(tab) {
    var name = tab.id.replace("tab-", "")
    var content = document.getElementById(`tab-content-${name}`)
    tabElements.push({
        name: name,
        tab: tab,
        content: content
    })

    tab.addEventListener("click", event => selectTab(tab.id))
}

let pauseClient = false

function resumeClient() {
    if (pauseClient) {
        document.body.classList.remove('wait-pause')
        document.body.classList.add('pause')
    }
    return new Promise(resolve => {
        let playbuttonclick = function () {
            resumeBtn.removeEventListener("click", playbuttonclick);
            resolve("resolved");
        }
        resumeBtn.addEventListener("click", playbuttonclick)
    })
}

pauseBtn.addEventListener("click", function () {
    pauseClient = true
    pauseBtn.style.display="none"
    resumeBtn.style.display = "inline"
    document.body.classList.add('wait-pause')
})

resumeBtn.addEventListener("click", function () {
    pauseClient = false
    resumeBtn.style.display = "none"
    pauseBtn.style.display = "inline"
    document.body.classList.remove('pause')
    document.body.classList.remove('wait-pause')
})

document.querySelectorAll(".tab").forEach(linkTabContents)

window.addEventListener("beforeunload", function(e) {
    const msg = "Unsaved pictures will be lost!";

    let elementList = document.getElementsByClassName("imageTaskContainer");
    if (elementList.length != 0) {
        e.preventDefault();
        (e || window.event).returnValue = msg;
        return msg;
    } else {
        return true;
    }
});

createCollapsibles()
prettifyInputs(document);<|MERGE_RESOLUTION|>--- conflicted
+++ resolved
@@ -639,11 +639,7 @@
 
     if (task.batchesDone == task.batchCount) {
         if (!task.outputMsg.innerText.toLowerCase().includes('error')) {
-<<<<<<< HEAD
-            task.outputMsg.innerText = `Processed ${task.numOutputsTotal} images in ${time} seconds`
-=======
             task.outputMsg.innerText = `Processed ${task.numOutputsTotal} images in ${time}`
->>>>>>> 5cb24f99
         }
         task.progressBar.style.height = "0px"
         task.progressBar.style.border = "0px solid var(--background-color3)"

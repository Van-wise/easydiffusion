"use strict" // Opt in to a restricted variant of JavaScript
const MAX_INIT_IMAGE_DIMENSION = 768
const MIN_GPUS_TO_SHOW_SELECTION = 2

const IMAGE_REGEX = new RegExp("data:image/[A-Za-z]+;base64")
const htmlTaskMap = new WeakMap()

const taskConfigSetup = {
    taskConfig: {
        seed: { value: ({ seed }) => seed, label: "Seed" },
        dimensions: { value: ({ reqBody }) => `${reqBody?.width}x${reqBody?.height}`, label: "Dimensions" },
        sampler_name: "Sampler",
        num_inference_steps: "Inference Steps",
        guidance_scale: "Guidance Scale",
        use_stable_diffusion_model: "Model",
        clip_skip: {
            label: "Clip Skip",
            visible: ({ reqBody }) => reqBody?.clip_skip,
            value: ({ reqBody }) => "yes",
        },
        tiling: {
            label: "Tiling",
            visible: ({ reqBody }) => reqBody?.tiling != "none",
            value: ({ reqBody }) => reqBody?.tiling,
        },
        use_vae_model: {
            label: "VAE",
            visible: ({ reqBody }) => reqBody?.use_vae_model !== undefined && reqBody?.use_vae_model.trim() !== "",
        },
        negative_prompt: {
            label: "Negative Prompt",
            visible: ({ reqBody }) => reqBody?.negative_prompt !== undefined && reqBody?.negative_prompt.trim() !== "",
        },
        prompt_strength: "Prompt Strength",
        use_face_correction: "Fix Faces",
        upscale: {
            value: ({ reqBody }) => `${reqBody?.use_upscale} (${reqBody?.upscale_amount || 4}x)`,
            label: "Upscale",
            visible: ({ reqBody }) => !!reqBody?.use_upscale,
        },
        use_hypernetwork_model: "Hypernetwork",
        hypernetwork_strength: {
            label: "Hypernetwork Strength",
            visible: ({ reqBody }) => !!reqBody?.use_hypernetwork_model,
        },
        use_lora_model: { label: "Lora Model", visible: ({ reqBody }) => !!reqBody?.use_lora_model },
        lora_alpha: { label: "Lora Strength", visible: ({ reqBody }) => !!reqBody?.use_lora_model },
        preserve_init_image_color_profile: "Preserve Color Profile",
    },
    pluginTaskConfig: {},
    getCSSKey: (key) =>
        key
            .split("_")
            .map((s) => s.charAt(0).toUpperCase() + s.slice(1))
            .join(""),
}

let imageCounter = 0
let imageRequest = []

let promptField = document.querySelector("#prompt")
let promptsFromFileSelector = document.querySelector("#prompt_from_file")
let promptsFromFileBtn = document.querySelector("#promptsFromFileBtn")
let negativePromptField = document.querySelector("#negative_prompt")
let numOutputsTotalField = document.querySelector("#num_outputs_total")
let numOutputsParallelField = document.querySelector("#num_outputs_parallel")
let numInferenceStepsField = document.querySelector("#num_inference_steps")
let guidanceScaleSlider = document.querySelector("#guidance_scale_slider")
let guidanceScaleField = document.querySelector("#guidance_scale")
let outputQualitySlider = document.querySelector("#output_quality_slider")
let outputQualityField = document.querySelector("#output_quality")
let outputQualityRow = document.querySelector("#output_quality_row")
let randomSeedField = document.querySelector("#random_seed")
let seedField = document.querySelector("#seed")
let widthField = document.querySelector("#width")
let heightField = document.querySelector("#height")
let smallImageWarning = document.querySelector("#small_image_warning")
let initImageSelector = document.querySelector("#init_image")
let initImagePreview = document.querySelector("#init_image_preview")
let initImageSizeBox = document.querySelector("#init_image_size_box")
let maskImageSelector = document.querySelector("#mask")
let maskImagePreview = document.querySelector("#mask_preview")
let applyColorCorrectionField = document.querySelector("#apply_color_correction")
let colorCorrectionSetting = document.querySelector("#apply_color_correction_setting")
let promptStrengthSlider = document.querySelector("#prompt_strength_slider")
let promptStrengthField = document.querySelector("#prompt_strength")
let samplerField = document.querySelector("#sampler_name")
let samplerSelectionContainer = document.querySelector("#samplerSelection")
let useFaceCorrectionField = document.querySelector("#use_face_correction")
let gfpganModelField = new ModelDropdown(document.querySelector("#gfpgan_model"), ["gfpgan", "codeformer"], "", false)
let useUpscalingField = document.querySelector("#use_upscale")
let upscaleModelField = document.querySelector("#upscale_model")
let upscaleAmountField = document.querySelector("#upscale_amount")
let latentUpscalerSettings = document.querySelector("#latent_upscaler_settings")
let latentUpscalerStepsSlider = document.querySelector("#latent_upscaler_steps_slider")
let latentUpscalerStepsField = document.querySelector("#latent_upscaler_steps")
let codeformerFidelitySlider = document.querySelector("#codeformer_fidelity_slider")
let codeformerFidelityField = document.querySelector("#codeformer_fidelity")
let stableDiffusionModelField = new ModelDropdown(document.querySelector("#stable_diffusion_model"), "stable-diffusion")
let clipSkipField = document.querySelector("#clip_skip")
let tilingField = document.querySelector("#tiling")
let vaeModelField = new ModelDropdown(document.querySelector("#vae_model"), "vae", "None")
let hypernetworkModelField = new ModelDropdown(document.querySelector("#hypernetwork_model"), "hypernetwork", "None")
let hypernetworkStrengthSlider = document.querySelector("#hypernetwork_strength_slider")
let hypernetworkStrengthField = document.querySelector("#hypernetwork_strength")
let outputFormatField = document.querySelector("#output_format")
let outputLosslessField = document.querySelector("#output_lossless")
let outputLosslessContainer = document.querySelector("#output_lossless_container")
let blockNSFWField = document.querySelector("#block_nsfw")
let showOnlyFilteredImageField = document.querySelector("#show_only_filtered_image")
let updateBranchLabel = document.querySelector("#updateBranchLabel")
let streamImageProgressField = document.querySelector("#stream_image_progress")
let thumbnailSizeField = document.querySelector("#thumbnail_size-input")
let autoscrollBtn = document.querySelector("#auto_scroll_btn")
let autoScroll = document.querySelector("#auto_scroll")
let embeddingsButton = document.querySelector("#embeddings-button")
let negativeEmbeddingsButton = document.querySelector("#negative-embeddings-button")
let embeddingsDialog = document.querySelector("#embeddings-dialog")
let embeddingsDialogCloseBtn = embeddingsDialog.querySelector("#embeddings-dialog-close-button")
let embeddingsSearchBox = document.querySelector("#embeddings-search-box")
let embeddingsList = document.querySelector("#embeddings-list")
let embeddingsModeField = document.querySelector("#embeddings-mode")
<<<<<<< HEAD
let positiveEmbeddingText = document.querySelector("#positive-embedding-text")
let negativeEmbeddingText = document.querySelector("#negative-embedding-text")
=======
let embeddingsCollapsiblesBtn = document.querySelector("#embeddings-action-collapsibles-btn")
>>>>>>> 0ad97b8a

let makeImageBtn = document.querySelector("#makeImage")
let stopImageBtn = document.querySelector("#stopImage")
let pauseBtn = document.querySelector("#pause")
let resumeBtn = document.querySelector("#resume")
let renderButtons = document.querySelector("#render-buttons")

let imagesContainer = document.querySelector("#current-images")
let initImagePreviewContainer = document.querySelector("#init_image_preview_container")
let initImageClearBtn = document.querySelector(".init_image_clear")
let promptStrengthContainer = document.querySelector("#prompt_strength_container")

let initialText = document.querySelector("#initial-text")
let versionText = document.querySelector("#version")
let previewTools = document.querySelector("#preview-tools")
let clearAllPreviewsBtn = document.querySelector("#clear-all-previews")
let showDownloadDialogBtn = document.querySelector("#show-download-popup")
let saveAllImagesDialog = document.querySelector("#download-images-dialog")
let saveAllImagesBtn = document.querySelector("#save-all-images")
let saveAllImagesCloseBtn = document.querySelector("#download-images-close-button")
let saveAllZipToggle = document.querySelector("#zip_toggle")
let saveAllTreeToggle = document.querySelector("#tree_toggle")
let saveAllJSONToggle = document.querySelector("#json_toggle")
let saveAllFoldersOption = document.querySelector("#download-add-folders")
let splashScreenPopup = document.querySelector("#splash-screen")

let maskSetting = document.querySelector("#enable_mask")

const processOrder = document.querySelector("#process_order_toggle")

let imagePreview = document.querySelector("#preview")
let imagePreviewContent = document.querySelector("#preview-content")

let undoButton = document.querySelector("#undo")
let undoBuffer = []
const UNDO_LIMIT = 20

let loraModels = []

imagePreview.addEventListener("drop", function(ev) {
    const data = ev.dataTransfer?.getData("text/plain")
    if (!data) {
        return
    }
    const movedTask = document.getElementById(data)
    if (!movedTask) {
        return
    }
    ev.preventDefault()
    let moveTarget = ev.target
    while (moveTarget && typeof moveTarget === "object" && moveTarget.parentNode !== imagePreviewContent) {
        moveTarget = moveTarget.parentNode
    }
    if (moveTarget === initialText || moveTarget === previewTools) {
        moveTarget = null
    }
    if (moveTarget === movedTask) {
        return
    }
    if (moveTarget) {
        const childs = Array.from(imagePreviewContent.children)
        if (moveTarget.nextSibling && childs.indexOf(movedTask) < childs.indexOf(moveTarget)) {
            // Move after the target if lower than current position.
            moveTarget = moveTarget.nextSibling
        }
    }
    const newNode = imagePreviewContent.insertBefore(movedTask, moveTarget || previewTools.nextSibling)
    if (newNode === movedTask) {
        return
    }
    imagePreviewContent.removeChild(movedTask)
    const task = htmlTaskMap.get(movedTask)
    if (task) {
        htmlTaskMap.delete(movedTask)
    }
    if (task) {
        htmlTaskMap.set(newNode, task)
    }
})

let showConfigToggle = document.querySelector("#configToggleBtn")
// let configBox = document.querySelector('#config')
// let outputMsg = document.querySelector('#outputMsg')

let soundToggle = document.querySelector("#sound_toggle")

let serverStatusColor = document.querySelector("#server-status-color")
let serverStatusMsg = document.querySelector("#server-status-msg")

function getLocalStorageBoolItem(key, fallback) {
    let item = localStorage.getItem(key)
    if (item === null) {
        return fallback
    }

    return item === "true" ? true : false
}

function handleBoolSettingChange(key) {
    return function(e) {
        localStorage.setItem(key, e.target.checked.toString())
    }
}

function handleStringSettingChange(key) {
    return function(e) {
        localStorage.setItem(key, e.target.value.toString())
    }
}

function isSoundEnabled() {
    return getSetting("sound_toggle")
}

function getSavedDiskPath() {
    return getSetting("diskPath")
}

function setStatus(statusType, msg, msgType) {}

function setServerStatus(event) {
    switch (event.type) {
        case "online":
            serverStatusColor.style.color = "var(--status-green)"
            serverStatusMsg.style.color = "var(--status-green)"
            serverStatusMsg.innerText = "Stable Diffusion is " + event.message
            break
        case "busy":
            serverStatusColor.style.color = "var(--status-orange)"
            serverStatusMsg.style.color = "var(--status-orange)"
            serverStatusMsg.innerText = "Stable Diffusion is " + event.message
            break
        case "error":
            serverStatusColor.style.color = "var(--status-red)"
            serverStatusMsg.style.color = "var(--status-red)"
            serverStatusMsg.innerText = "Stable Diffusion has stopped"
            break
    }
    if (SD.serverState.devices) {
        document.dispatchEvent(new CustomEvent("system_info_update", { detail: SD.serverState.devices }))
    }
}

// shiftOrConfirm(e, prompt, fn)
//   e      : MouseEvent
//   prompt : Text to be shown as prompt. Should be a question to which "yes" is a good answer.
//   fn     : function to be called if the user confirms the dialog or has the shift key pressed
//
// If the user had the shift key pressed while clicking, the function fn will be executed.
// If the setting "confirm_dangerous_actions" in the system settings is disabled, the function
// fn will be executed.
// Otherwise, a confirmation dialog is shown. If the user confirms, the function fn will also
// be executed.
function shiftOrConfirm(e, prompt, fn) {
    e.stopPropagation()
    if (e.shiftKey || !confirmDangerousActionsField.checked) {
        fn(e)
    } else {
        confirm(
            '<small>Tip: To skip this dialog, use shift-click or disable the "Confirm dangerous actions" setting in the Settings tab.</small>',
            prompt,
            () => {
                fn(e)
            }
        )
    }
}

function logMsg(msg, level, outputMsg) {
    if (outputMsg.hasChildNodes()) {
        outputMsg.appendChild(document.createElement("br"))
    }
    if (level === "error") {
        outputMsg.innerHTML += '<span style="color: red">Error: ' + msg + "</span>"
    } else if (level === "warn") {
        outputMsg.innerHTML += '<span style="color: orange">Warning: ' + msg + "</span>"
    } else {
        outputMsg.innerText += msg
    }
    console.log(level, msg)
}

function logError(msg, res, outputMsg) {
    logMsg(msg, "error", outputMsg)

    console.log("request error", res)
    console.trace()
    setStatus("request", "error", "error")
}

function playSound() {
    const audio = new Audio("/media/ding.mp3")
    audio.volume = 0.2
    var promise = audio.play()
    if (promise !== undefined) {
        promise
            .then((_) => {})
            .catch((error) => {
                console.warn("browser blocked autoplay")
            })
    }
}

function undoableRemove(element, doubleUndo = false) {
    let data = {
        element: element,
        parent: element.parentNode,
        prev: element.previousSibling,
        next: element.nextSibling,
        doubleUndo: doubleUndo,
    }
    undoBuffer.push(data)
    if (undoBuffer.length > UNDO_LIMIT) {
        // Remove item from memory and also remove it from the data structures
        let item = undoBuffer.shift()
        htmlTaskMap.delete(item.element)
        item.element.querySelectorAll("[data-imagecounter]").forEach((img) => {
            delete imageRequest[img.dataset["imagecounter"]]
        })
    }
    element.remove()
    if (undoBuffer.length != 0) {
        undoButton.classList.remove("displayNone")
    }
}

function undoRemove() {
    let data = undoBuffer.pop()
    if (!data) {
        return
    }
    if (data.next == null) {
        data.parent.appendChild(data.element)
    } else {
        data.parent.insertBefore(data.element, data.next)
    }
    if (data.doubleUndo) {
        undoRemove()
    }
    if (undoBuffer.length == 0) {
        undoButton.classList.add("displayNone")
    }
    updateInitialText()
}

undoButton.addEventListener("click", () => {
    undoRemove()
})

document.addEventListener("keydown", function(e) {
    if ((e.ctrlKey || e.metaKey) && e.key === "z" && e.target == document.body) {
        undoRemove()
    }
})

function showImages(reqBody, res, outputContainer, livePreview) {
    let imageItemElements = outputContainer.querySelectorAll(".imgItem")
    if (typeof res != "object") return
    res.output.reverse()
    res.output.forEach((result, index) => {
        const imageData = result?.data || result?.path + "?t=" + Date.now(),
            imageSeed = result?.seed,
            imagePrompt = reqBody.prompt,
            imageInferenceSteps = reqBody.num_inference_steps,
            imageGuidanceScale = reqBody.guidance_scale,
            imageWidth = reqBody.width,
            imageHeight = reqBody.height

        if (!imageData.includes("/")) {
            // res contained no data for the image, stop execution
            setStatus("request", "invalid image", "error")
            return
        }

        let imageItemElem = index < imageItemElements.length ? imageItemElements[index] : null
        if (!imageItemElem) {
            imageItemElem = document.createElement("div")
            imageItemElem.className = "imgItem"
            imageItemElem.innerHTML = `
                <div class="imgContainer">
                    <img/>
                    <div class="imgItemInfo">
                        <div>
                            <span class="imgInfoLabel imgExpandBtn"><i class="fa-solid fa-expand"></i></span><span class="imgInfoLabel imgSeedLabel"></span>
                        </div>
                    </div>
                    <button class="imgPreviewItemClearBtn image_clear_btn"><i class="fa-solid fa-xmark"></i></button>
                    <span class="img_bottom_label"></span>
                </div>
            `
            outputContainer.appendChild(imageItemElem)
            const imageRemoveBtn = imageItemElem.querySelector(".imgPreviewItemClearBtn")
            let parentTaskContainer = imageRemoveBtn.closest(".imageTaskContainer")
            imageRemoveBtn.addEventListener("click", (e) => {
                undoableRemove(imageItemElem)
                let allHidden = true
                let children = parentTaskContainer.querySelectorAll(".imgItem")
                for (let x = 0; x < children.length; x++) {
                    let child = children[x]
                    if (child.style.display != "none") {
                        allHidden = false
                    }
                }
                if (allHidden === true) {
                    const req = htmlTaskMap.get(parentTaskContainer)
                    if (!req.isProcessing || req.batchesDone == req.batchCount) {
                        undoableRemove(parentTaskContainer, true)
                    }
                }
            })
        }
        const imageElem = imageItemElem.querySelector("img")
        imageElem.src = imageData
        imageElem.width = parseInt(imageWidth)
        imageElem.height = parseInt(imageHeight)
        imageElem.setAttribute("data-prompt", imagePrompt)
        imageElem.setAttribute("data-steps", imageInferenceSteps)
        imageElem.setAttribute("data-guidance", imageGuidanceScale)

        imageElem.addEventListener("load", function() {
            imageItemElem.querySelector(".img_bottom_label").innerText = `${this.naturalWidth} x ${this.naturalHeight}`
        })

        const imageInfo = imageItemElem.querySelector(".imgItemInfo")
        imageInfo.style.visibility = livePreview ? "hidden" : "visible"

        if ("seed" in result && !imageElem.hasAttribute("data-seed")) {
            const imageExpandBtn = imageItemElem.querySelector(".imgExpandBtn")
            imageExpandBtn.addEventListener("click", function() {
                function previousImage(img) {
                    const allImages = Array.from(outputContainer.parentNode.querySelectorAll(".imgItem img"))
                    const index = allImages.indexOf(img)
                    return allImages.slice(0, index).reverse()[0]
                }

                function nextImage(img) {
                    const allImages = Array.from(outputContainer.parentNode.querySelectorAll(".imgItem img"))
                    const index = allImages.indexOf(img)
                    return allImages.slice(index + 1)[0]
                }

                function imageModalParameter(img) {
                    const previousImg = previousImage(img)
                    const nextImg = nextImage(img)

                    return {
                        src: img.src,
                        previous: previousImg ? () => imageModalParameter(previousImg) : undefined,
                        next: nextImg ? () => imageModalParameter(nextImg) : undefined,
                    }
                }

                imageModal(imageModalParameter(imageElem))
            })

            const req = Object.assign({}, reqBody, {
                seed: result?.seed || reqBody.seed,
            })
            imageElem.setAttribute("data-seed", req.seed)
            imageElem.setAttribute("data-imagecounter", ++imageCounter)
            imageRequest[imageCounter] = req
            const imageSeedLabel = imageItemElem.querySelector(".imgSeedLabel")
            imageSeedLabel.innerText = "Seed: " + req.seed

            let buttons = [
                { text: "Use as Input", on_click: onUseAsInputClick },
                [
                    {
                        html: '<i class="fa-solid fa-download"></i> Download Image',
                        on_click: onDownloadImageClick,
                        class: "download-img",
                    },
                    {
                        html: '<i class="fa-solid fa-download"></i> JSON',
                        on_click: onDownloadJSONClick,
                        class: "download-json",
                    },
                ],
                { text: "Make Similar Images", on_click: onMakeSimilarClick },
                { text: "Draw another 25 steps", on_click: onContinueDrawingClick },
                [
                    { text: "Upscale", on_click: onUpscaleClick, filter: (req, img) => !req.use_upscale },
                    { text: "Fix Faces", on_click: onFixFacesClick, filter: (req, img) => !req.use_face_correction },
                ],
            ]

            // include the plugins
            buttons = buttons.concat(PLUGINS["IMAGE_INFO_BUTTONS"])

            const imgItemInfo = imageItemElem.querySelector(".imgItemInfo")
            const img = imageItemElem.querySelector("img")
            const createButton = function(btnInfo) {
                if (Array.isArray(btnInfo)) {
                    const wrapper = document.createElement("div")
                    btnInfo.map(createButton).forEach((buttonElement) => wrapper.appendChild(buttonElement))
                    return wrapper
                }

                const isLabel = btnInfo.type === "label"

                const newButton = document.createElement(isLabel ? "span" : "button")
                newButton.classList.add("tasksBtns")

                if (btnInfo.html) {
                    const html = typeof btnInfo.html === "function" ? btnInfo.html() : btnInfo.html
                    if (html instanceof HTMLElement) {
                        newButton.appendChild(html)
                    } else {
                        newButton.innerHTML = html
                    }
                } else {
                    newButton.innerText = typeof btnInfo.text === "function" ? btnInfo.text() : btnInfo.text
                }

                if (btnInfo.on_click || !isLabel) {
                    newButton.addEventListener("click", function(event) {
                        btnInfo.on_click(req, img, event)
                    })
                }

                if (btnInfo.class !== undefined) {
                    if (Array.isArray(btnInfo.class)) {
                        newButton.classList.add(...btnInfo.class)
                    } else {
                        newButton.classList.add(btnInfo.class)
                    }
                }
                return newButton
            }
            buttons.forEach((btn) => {
                if (Array.isArray(btn)) {
                    btn = btn.filter((btnInfo) => !btnInfo.filter || btnInfo.filter(req, img) === true)
                    if (btn.length === 0) {
                        return
                    }
                } else if (btn.filter && btn.filter(req, img) === false) {
                    return
                }

                try {
                    imgItemInfo.appendChild(createButton(btn))
                } catch (err) {
                    console.error("Error creating image info button from plugin: ", btn, err)
                }
            })
        }
    })
}

function onUseAsInputClick(req, img) {
    const imgData = img.src

    initImageSelector.value = null
    initImagePreview.src = imgData

    maskSetting.checked = false
}

function getDownloadFilename(img, suffix) {
    const imageSeed = img.getAttribute("data-seed")
    const imagePrompt = img.getAttribute("data-prompt")
    const imageInferenceSteps = img.getAttribute("data-steps")
    const imageGuidanceScale = img.getAttribute("data-guidance")

    return createFileName(imagePrompt, imageSeed, imageInferenceSteps, imageGuidanceScale, suffix)
}

function onDownloadJSONClick(req, img) {
    const name = getDownloadFilename(img, "json")
    const blob = new Blob([JSON.stringify(req, null, 2)], { type: "text/plain" })
    saveAs(blob, name)
}

function onDownloadImageClick(req, img) {
    const name = getDownloadFilename(img, req["output_format"])
    const blob = dataURItoBlob(img.src)
    saveAs(blob, name)
}

function modifyCurrentRequest(...reqDiff) {
    const newTaskRequest = getCurrentUserRequest()

    newTaskRequest.reqBody = Object.assign(newTaskRequest.reqBody, ...reqDiff, {
        use_cpu: useCPUField.checked,
    })
    newTaskRequest.seed = newTaskRequest.reqBody.seed

    return newTaskRequest
}

function onMakeSimilarClick(req, img) {
    const newTaskRequest = modifyCurrentRequest(req, {
        num_outputs: 1,
        num_inference_steps: 50,
        guidance_scale: 7.5,
        prompt_strength: 0.7,
        init_image: img.src,
        seed: Math.floor(Math.random() * 10000000),
    })

    newTaskRequest.numOutputsTotal = 5
    newTaskRequest.batchCount = 5

    delete newTaskRequest.reqBody.mask

    createTask(newTaskRequest)
}

function enqueueImageVariationTask(req, img, reqDiff) {
    const imageSeed = img.getAttribute("data-seed")

    const newRequestBody = {
        num_outputs: 1, // this can be user-configurable in the future
        seed: imageSeed,
    }

    // If the user is editing pictures, stop modifyCurrentRequest from importing
    // new values by setting the missing properties to undefined
    if (!("init_image" in req) && !("init_image" in reqDiff)) {
        newRequestBody.init_image = undefined
        newRequestBody.mask = undefined
    } else if (!("mask" in req) && !("mask" in reqDiff)) {
        newRequestBody.mask = undefined
    }

    const newTaskRequest = modifyCurrentRequest(req, reqDiff, newRequestBody)
    newTaskRequest.numOutputsTotal = 1 // this can be user-configurable in the future
    newTaskRequest.batchCount = 1

    createTask(newTaskRequest)
}

function onUpscaleClick(req, img) {
    enqueueImageVariationTask(req, img, {
        use_upscale: upscaleModelField.value,
    })
}

function onFixFacesClick(req, img) {
    enqueueImageVariationTask(req, img, {
        use_face_correction: gfpganModelField.value,
    })
}

function onContinueDrawingClick(req, img) {
    enqueueImageVariationTask(req, img, {
        num_inference_steps: parseInt(req.num_inference_steps) + 25,
    })
}

function getUncompletedTaskEntries() {
    const taskEntries = Array.from(document.querySelectorAll("#preview .imageTaskContainer .taskStatusLabel"))
        .filter((taskLabel) => taskLabel.style.display !== "none")
        .map(function(taskLabel) {
            let imageTaskContainer = taskLabel.parentNode
            while (!imageTaskContainer.classList.contains("imageTaskContainer") && imageTaskContainer.parentNode) {
                imageTaskContainer = imageTaskContainer.parentNode
            }
            return imageTaskContainer
        })
    if (!processOrder.checked) {
        taskEntries.reverse()
    }
    return taskEntries
}

function makeImage() {
    if (typeof performance == "object" && performance.mark) {
        performance.mark("click-makeImage")
    }

    if (!SD.isServerAvailable()) {
        alert("The server is not available.")
        return
    }
    if (!randomSeedField.checked && seedField.value == "") {
        alert('The "Seed" field must not be empty.')
        return
    }
    if (numInferenceStepsField.value == "") {
        alert('The "Inference Steps" field must not be empty.')
        return
    }
    if (numOutputsTotalField.value == "" || numOutputsTotalField.value == 0) {
        numOutputsTotalField.value = 1
    }
    if (numOutputsParallelField.value == "" || numOutputsParallelField.value == 0) {
        numOutputsParallelField.value = 1
    }
    if (guidanceScaleField.value == "") {
        guidanceScaleField.value = guidanceScaleSlider.value / 10
    }
    if (hypernetworkStrengthField.value == "") {
        hypernetworkStrengthField.value = hypernetworkStrengthSlider.value / 100
    }
    const taskTemplate = getCurrentUserRequest()
    const newTaskRequests = getPrompts().map((prompt) =>
        Object.assign({}, taskTemplate, {
            reqBody: Object.assign({ prompt: prompt }, taskTemplate.reqBody),
        })
    )
    newTaskRequests.forEach(createTask)

    updateInitialText()
}

async function onIdle() {
    const serverCapacity = SD.serverCapacity
    if (pauseClient === true) {
        await resumeClient()
    }

    for (const taskEntry of getUncompletedTaskEntries()) {
        if (SD.activeTasks.size >= serverCapacity) {
            break
        }
        const task = htmlTaskMap.get(taskEntry)
        if (!task) {
            const taskStatusLabel = taskEntry.querySelector(".taskStatusLabel")
            taskStatusLabel.style.display = "none"
            continue
        }
        await onTaskStart(task)
    }
}

function getTaskUpdater(task, reqBody, outputContainer) {
    const outputMsg = task["outputMsg"]
    const progressBar = task["progressBar"]
    const progressBarInner = progressBar.querySelector("div")

    const batchCount = task.batchCount
    let lastStatus = undefined
    return async function(event) {
        if (this.status !== lastStatus) {
            lastStatus = this.status
            switch (this.status) {
                case SD.TaskStatus.pending:
                    task["taskStatusLabel"].innerText = "Pending"
                    task["taskStatusLabel"].classList.add("waitingTaskLabel")
                    break
                case SD.TaskStatus.waiting:
                    task["taskStatusLabel"].innerText = "Waiting"
                    task["taskStatusLabel"].classList.add("waitingTaskLabel")
                    task["taskStatusLabel"].classList.remove("activeTaskLabel")
                    break
                case SD.TaskStatus.processing:
                case SD.TaskStatus.completed:
                    task["taskStatusLabel"].innerText = "Processing"
                    task["taskStatusLabel"].classList.add("activeTaskLabel")
                    task["taskStatusLabel"].classList.remove("waitingTaskLabel")
                    break
                case SD.TaskStatus.stopped:
                    break
                case SD.TaskStatus.failed:
                    if (!SD.isServerAvailable()) {
                        logError(
                            "Stable Diffusion is still starting up, please wait. If this goes on beyond a few minutes, Stable Diffusion has probably crashed. Please check the error message in the command-line window.",
                            event,
                            outputMsg
                        )
                    } else if (typeof event?.response === "object") {
                        let msg = "Stable Diffusion had an error reading the response:<br/><pre>"
                        if (this.exception) {
                            msg += `Error: ${this.exception.message}<br/>`
                        }
                        try {
                            // 'Response': body stream already read
                            msg += "Read: " + (await event.response.text())
                        } catch (e) {
                            msg += "Unexpected end of stream. "
                        }
                        const bufferString = event.reader.bufferedString
                        if (bufferString) {
                            msg += "Buffered data: " + bufferString
                        }
                        msg += "</pre>"
                        logError(msg, event, outputMsg)
                    }
                    break
            }
        }
        if ("update" in event) {
            const stepUpdate = event.update
            if (!("step" in stepUpdate)) {
                return
            }
            // task.instances can be a mix of different tasks with uneven number of steps (Render Vs Filter Tasks)
            const overallStepCount =
                task.instances.reduce(
                    (sum, instance) =>
                        sum +
                        (instance.isPending
                            ? Math.max(0, instance.step || stepUpdate.step) /
                              (instance.total_steps || stepUpdate.total_steps)
                            : 1),
                    0 // Initial value
                ) * stepUpdate.total_steps // Scale to current number of steps.
            const totalSteps = task.instances.reduce(
                (sum, instance) => sum + (instance.total_steps || stepUpdate.total_steps),
                stepUpdate.total_steps * (batchCount - task.batchesDone) // Initial value at (unstarted task count * Nbr of steps)
            )
            const percent = Math.min(100, 100 * (overallStepCount / totalSteps)).toFixed(0)

            const timeTaken = stepUpdate.step_time // sec
            const stepsRemaining = Math.max(0, totalSteps - overallStepCount)
            const timeRemaining = timeTaken < 0 ? "" : millisecondsToStr(stepsRemaining * timeTaken * 1000)
            outputMsg.innerHTML = `Batch ${task.batchesDone} of ${batchCount}. Generating image(s): ${percent}%. Time remaining (approx): ${timeRemaining}`
            outputMsg.style.display = "block"
            progressBarInner.style.width = `${percent}%`

            if (stepUpdate.output) {
                showImages(reqBody, stepUpdate, outputContainer, true)
            }
        }
    }
}

function abortTask(task) {
    if (!task.isProcessing) {
        return false
    }
    task.isProcessing = false
    task.progressBar.classList.remove("active")
    task["taskStatusLabel"].style.display = "none"
    task["stopTask"].innerHTML = '<i class="fa-solid fa-trash-can"></i> Remove'
    if (!task.instances?.some((r) => r.isPending)) {
        return
    }
    task.instances.forEach((instance) => {
        try {
            instance.abort()
        } catch (e) {
            console.error(e)
        }
    })
}

function onTaskErrorHandler(task, reqBody, instance, reason) {
    if (!task.isProcessing) {
        return
    }
    console.log("Render request %o, Instance: %o, Error: %s", reqBody, instance, reason)
    abortTask(task)
    const outputMsg = task["outputMsg"]
    logError(
        "Stable Diffusion had an error. Please check the logs in the command-line window. <br/><br/>" +
            reason +
            "<br/><pre>" +
            reason.stack +
            "</pre>",
        task,
        outputMsg
    )
    setStatus("request", "error", "error")
}

function onTaskCompleted(task, reqBody, instance, outputContainer, stepUpdate) {
    if (typeof stepUpdate === "object") {
        if (stepUpdate.status === "succeeded") {
            showImages(reqBody, stepUpdate, outputContainer, false)
        } else {
            task.isProcessing = false
            const outputMsg = task["outputMsg"]
            let msg = ""
            if ("detail" in stepUpdate && typeof stepUpdate.detail === "string" && stepUpdate.detail.length > 0) {
                msg = stepUpdate.detail
                if (msg.toLowerCase().includes("out of memory")) {
                    msg += `<br/><br/>
                            <b>Suggestions</b>:
                            <br/>
                            1. If you have set an initial image, please try reducing its dimension to ${MAX_INIT_IMAGE_DIMENSION}x${MAX_INIT_IMAGE_DIMENSION} or smaller.<br/>
                            2. Try picking a lower level in the '<em>GPU Memory Usage</em>' setting (in the '<em>Settings</em>' tab).<br/>
                            3. Try generating a smaller image.<br/>`
                } else if (msg.includes("DefaultCPUAllocator: not enough memory")) {
                    msg += `<br/><br/>
                            Reason: Your computer is running out of system RAM!
                            <br/><br/>
                            <b>Suggestions</b>:
                            <br/>
                            1. Try closing unnecessary programs and browser tabs.<br/>
                            2. If that doesn't help, please increase your computer's virtual memory by following these steps for
                             <a href="https://www.ibm.com/docs/en/opw/8.2.0?topic=tuning-optional-increasing-paging-file-size-windows-computers" target="_blank">Windows</a> or
                             <a href="https://linuxhint.com/increase-swap-space-linux/" target="_blank">Linux</a>.<br/>
                            3. Try restarting your computer.<br/>`
                } else if (msg.includes("RuntimeError: output with shape [320, 320] doesn't match the broadcast shape")) {
                    msg += `<br/><br/>
                            <b>Reason</b>: You tried to use a LORA that was trained for a different Stable Diffusion model version!
                            <br/><br/>
                            <b>Suggestions</b>:
                            <br/>
                            Try to use a different model or a different LORA.`
                } else if (msg.includes("Tensor on device cuda:0 is not on the expected device meta")) {
                    msg += `<br/><br/>
                            <b>Reason</b>: Due to some software issues, embeddings currently don't work with the "Low" memory profile.
                            <br/><br/>
                            <b>Suggestions</b>:
                            <br/>
                            1. Set the memory profile to "Balanced"<br/>
                            2. Remove the embeddings from the prompt and the negative prompt<br/>
                            3. Check whether the plugins you're using change the memory profile automatically.`
                }
            } else {
                msg = `Unexpected Read Error:<br/><pre>StepUpdate: ${JSON.stringify(stepUpdate, undefined, 4)}</pre>`
            }
            logError(msg, stepUpdate, outputMsg)
        }
    }
    if (task.isProcessing && task.batchesDone < task.batchCount) {
        task["taskStatusLabel"].innerText = "Pending"
        task["taskStatusLabel"].classList.add("waitingTaskLabel")
        task["taskStatusLabel"].classList.remove("activeTaskLabel")
        return
    }
    if ("instances" in task && task.instances.some((ins) => ins != instance && ins.isPending)) {
        return
    }

    task.isProcessing = false
    task["stopTask"].innerHTML = '<i class="fa-solid fa-trash-can"></i> Remove'
    task["taskStatusLabel"].style.display = "none"

    let time = millisecondsToStr(Date.now() - task.startTime)

    if (task.batchesDone == task.batchCount) {
        if (!task.outputMsg.innerText.toLowerCase().includes("error")) {
            task.outputMsg.innerText = `Processed ${task.numOutputsTotal} images in ${time}`
        }
        task.progressBar.style.height = "0px"
        task.progressBar.style.border = "0px solid var(--background-color3)"
        task.progressBar.classList.remove("active")
        setStatus("request", "done", "success")
    } else {
        task.outputMsg.innerText += `. Task ended after ${time}`
    }

    if (randomSeedField.checked) {
        seedField.value = task.seed
    }

    if (SD.activeTasks.size > 0) {
        return
    }
    const uncompletedTasks = getUncompletedTaskEntries()
    if (uncompletedTasks && uncompletedTasks.length > 0) {
        return
    }

    if (pauseClient) {
        resumeBtn.click()
    }
    renderButtons.style.display = "none"
    renameMakeImageButton()

    if (isSoundEnabled()) {
        playSound()
    }
}

async function onTaskStart(task) {
    if (!task.isProcessing || task.batchesDone >= task.batchCount) {
        return
    }

    if (typeof task.startTime !== "number") {
        task.startTime = Date.now()
    }
    if (!("instances" in task)) {
        task["instances"] = []
    }

    task["stopTask"].innerHTML = '<i class="fa-solid fa-circle-stop"></i> Stop'
    task["taskStatusLabel"].innerText = "Starting"
    task["taskStatusLabel"].classList.add("waitingTaskLabel")

    let newTaskReqBody = task.reqBody
    if (task.batchCount > 1) {
        // Each output render batch needs it's own task reqBody instance to avoid altering the other runs after they are completed.
        newTaskReqBody = Object.assign({}, task.reqBody)
        if (task.batchesDone == task.batchCount - 1) {
            // Last batch of the task
            // If the number of parallel jobs is no factor of the total number of images, the last batch must create less than "parallel jobs count" images
            // E.g. with numOutputsTotal = 6 and num_outputs = 5, the last batch shall only generate 1 image.
            newTaskReqBody.num_outputs = task.numOutputsTotal - task.reqBody.num_outputs * (task.batchCount - 1)
        }
    }

    const startSeed = task.seed || newTaskReqBody.seed
    const genSeeds = Boolean(
        typeof newTaskReqBody.seed !== "number" || (newTaskReqBody.seed === task.seed && task.numOutputsTotal > 1)
    )
    if (genSeeds) {
        newTaskReqBody.seed = parseInt(startSeed) + task.batchesDone * task.reqBody.num_outputs
    }

    // Update the seed *before* starting the processing so it's retained if user stops the task
    if (randomSeedField.checked) {
        seedField.value = task.seed
    }

    const outputContainer = document.createElement("div")
    outputContainer.className = "img-batch"
    task.outputContainer.insertBefore(outputContainer, task.outputContainer.firstChild)

    const eventInfo = { reqBody: newTaskReqBody }
    const callbacksPromises = PLUGINS["TASK_CREATE"].map((hook) => {
        if (typeof hook !== "function") {
            console.error("The provided TASK_CREATE hook is not a function. Hook: %o", hook)
            return Promise.reject(new Error("hook is not a function."))
        }
        try {
            return Promise.resolve(hook.call(task, eventInfo))
        } catch (err) {
            console.error(err)
            return Promise.reject(err)
        }
    })
    await Promise.allSettled(callbacksPromises)
    let instance = eventInfo.instance
    if (!instance) {
        const factory = PLUGINS.OUTPUTS_FORMATS.get(eventInfo.reqBody?.output_format || newTaskReqBody.output_format)
        if (factory) {
            instance = await Promise.resolve(factory(eventInfo.reqBody || newTaskReqBody))
        }
        if (!instance) {
            console.error(
                `${factory ? "Factory " + String(factory) : "No factory defined"} for output format ${eventInfo.reqBody
                    ?.output_format || newTaskReqBody.output_format}. Instance is ${instance ||
                    "undefined"}. Using default renderer.`
            )
            instance = new SD.RenderTask(eventInfo.reqBody || newTaskReqBody)
        }
    }

    task["instances"].push(instance)
    task.batchesDone++

    instance.enqueue(getTaskUpdater(task, newTaskReqBody, outputContainer)).then(
        (renderResult) => {
            onTaskCompleted(task, newTaskReqBody, instance, outputContainer, renderResult)
        },
        (reason) => {
            onTaskErrorHandler(task, newTaskReqBody, instance, reason)
        }
    )

    setStatus("request", "fetching..")
    renderButtons.style.display = "flex"
    renameMakeImageButton()
    updateInitialText()
}

/* Hover effect for the init image in the task list */
function createInitImageHover(taskEntry) {
    var $tooltip = $(taskEntry.querySelector(".task-fs-initimage"))
    var img = document.createElement("img")
    img.src = taskEntry.querySelector("div.task-initimg > img").src
    $tooltip.append(img)
    $tooltip.append(`<div class="top-right"><button>Use as Input</button></div>`)
    $tooltip.find("button").on("click", (e) => {
        e.stopPropagation()
        onUseAsInputClick(null, img)
    })
}

let startX, startY
function onTaskEntryDragOver(event) {
    imagePreview.querySelectorAll(".imageTaskContainer").forEach((itc) => {
        if (itc != event.target.closest(".imageTaskContainer")) {
            itc.classList.remove("dropTargetBefore", "dropTargetAfter")
        }
    })
    if (event.target.closest(".imageTaskContainer")) {
        if (startX && startY) {
            if (event.target.closest(".imageTaskContainer").offsetTop > startY) {
                event.target.closest(".imageTaskContainer").classList.add("dropTargetAfter")
            } else if (event.target.closest(".imageTaskContainer").offsetTop < startY) {
                event.target.closest(".imageTaskContainer").classList.add("dropTargetBefore")
            } else if (event.target.closest(".imageTaskContainer").offsetLeft > startX) {
                event.target.closest(".imageTaskContainer").classList.add("dropTargetAfter")
            } else if (event.target.closest(".imageTaskContainer").offsetLeft < startX) {
                event.target.closest(".imageTaskContainer").classList.add("dropTargetBefore")
            }
        }
    }
}

function generateConfig({ label, value, visible, cssKey }) {
    if (!visible) return null
    return `<div class="taskConfigContainer task${cssKey}Container"><b>${label}:</b> <span class="task${cssKey}">${value}`
}

function getVisibleConfig(config, task) {
    const mergedTaskConfig = { ...config.taskConfig, ...config.pluginTaskConfig }
    return Object.keys(mergedTaskConfig)
        .map((key) => {
            const value = mergedTaskConfig?.[key]?.value?.(task) ?? task.reqBody[key]
            const visible = mergedTaskConfig?.[key]?.visible?.(task) ?? value !== undefined ?? true
            const label = mergedTaskConfig?.[key]?.label ?? mergedTaskConfig?.[key]
            const cssKey = config.getCSSKey(key)
            return { label, visible, value, cssKey }
        })
        .map((obj) => generateConfig(obj))
        .filter((obj) => obj)
}

function createTaskConfig(task) {
    return getVisibleConfig(taskConfigSetup, task).join("</span>,&nbsp;</div>")
}

function createTask(task) {
    let taskConfig = ""

    if (task.reqBody.init_image !== undefined) {
        let h = 80
        let w = ((task.reqBody.width * h) / task.reqBody.height) >> 0
        taskConfig += `<div class="task-initimg" style="float:left;"><img style="width:${w}px;height:${h}px;" src="${task.reqBody.init_image}"><div class="task-fs-initimage"></div></div>`
    }

    taskConfig += `<div class="taskConfigData">${createTaskConfig(task)}</span></div></div>`

    let taskEntry = document.createElement("div")
    taskEntry.id = `imageTaskContainer-${Date.now()}`
    taskEntry.className = "imageTaskContainer"
    taskEntry.innerHTML = ` <div class="header-content panel collapsible active">
                                <i class="drag-handle fa-solid fa-grip"></i>
                                <div class="taskStatusLabel">Enqueued</div>
                                <button class="secondaryButton stopTask"><i class="fa-solid fa-trash-can"></i> Remove</button>
                                <button class="tertiaryButton useSettings"><i class="fa-solid fa-redo"></i> Use these settings</button>
                                <div class="preview-prompt"></div>
                                <div class="taskConfig">${taskConfig}</div>
                                <div class="outputMsg"></div>
                                <div class="progress-bar active"><div></div></div>
                            </div>
                            <div class="collapsible-content">
                                <div class="img-preview">
                            </div>`

    createCollapsibles(taskEntry)

    let draghandle = taskEntry.querySelector(".drag-handle")
    draghandle.addEventListener("mousedown", (e) => {
        taskEntry.setAttribute("draggable", true)
    })
    // Add a debounce delay to allow mobile to bouble tap.
    draghandle.addEventListener(
        "mouseup",
        debounce((e) => {
            taskEntry.setAttribute("draggable", false)
        }, 2000)
    )
    draghandle.addEventListener("click", (e) => {
        e.preventDefault() // Don't allow the results to be collapsed...
    })
    taskEntry.addEventListener("dragend", (e) => {
        taskEntry.setAttribute("draggable", false)
        imagePreview.querySelectorAll(".imageTaskContainer").forEach((itc) => {
            itc.classList.remove("dropTargetBefore", "dropTargetAfter")
        })
        imagePreview.removeEventListener("dragover", onTaskEntryDragOver)
    })
    taskEntry.addEventListener("dragstart", function(e) {
        imagePreview.addEventListener("dragover", onTaskEntryDragOver)
        e.dataTransfer.setData("text/plain", taskEntry.id)
        startX = e.target.closest(".imageTaskContainer").offsetLeft
        startY = e.target.closest(".imageTaskContainer").offsetTop
    })

    if (task.reqBody.init_image !== undefined) {
        createInitImageHover(taskEntry)
    }

    task["taskStatusLabel"] = taskEntry.querySelector(".taskStatusLabel")
    task["outputContainer"] = taskEntry.querySelector(".img-preview")
    task["outputMsg"] = taskEntry.querySelector(".outputMsg")
    task["previewPrompt"] = taskEntry.querySelector(".preview-prompt")
    task["progressBar"] = taskEntry.querySelector(".progress-bar")
    task["stopTask"] = taskEntry.querySelector(".stopTask")

    task["stopTask"].addEventListener("click", (e) => {
        e.stopPropagation()

        if (task["isProcessing"]) {
            shiftOrConfirm(e, "Stop this task?", async function(e) {
                if (task.batchesDone <= 0 || !task.isProcessing) {
                    removeTask(taskEntry)
                }
                abortTask(task)
            })
        } else {
            removeTask(taskEntry)
        }
    })

    task["useSettings"] = taskEntry.querySelector(".useSettings")
    task["useSettings"].addEventListener("click", function(e) {
        e.stopPropagation()
        restoreTaskToUI(task, TASK_REQ_NO_EXPORT)
    })

    task.isProcessing = true
    taskEntry = imagePreviewContent.insertBefore(taskEntry, previewTools.nextSibling)
    htmlTaskMap.set(taskEntry, task)

    task.previewPrompt.innerText = task.reqBody.prompt
    if (task.previewPrompt.innerText.trim() === "") {
        task.previewPrompt.innerHTML = "&nbsp;" // allows the results to be collapsed
    }
    return taskEntry.id
}

function getCurrentUserRequest() {
    const numOutputsTotal = parseInt(numOutputsTotalField.value)
    const numOutputsParallel = parseInt(numOutputsParallelField.value)
    const seed = randomSeedField.checked ? Math.floor(Math.random() * (2 ** 32 - 1)) : parseInt(seedField.value)

    const newTask = {
        batchesDone: 0,
        numOutputsTotal: numOutputsTotal,
        batchCount: Math.ceil(numOutputsTotal / numOutputsParallel),
        seed,
        reqBody: {
            seed,
            used_random_seed: randomSeedField.checked,
            negative_prompt: negativePromptField.value.trim(),
            num_outputs: numOutputsParallel,
            num_inference_steps: parseInt(numInferenceStepsField.value),
            guidance_scale: parseFloat(guidanceScaleField.value),
            width: parseInt(widthField.value),
            height: parseInt(heightField.value),
            // allow_nsfw: allowNSFWField.checked,
            vram_usage_level: vramUsageLevelField.value,
            sampler_name: samplerField.value,
            //render_device: undefined, // Set device affinity. Prefer this device, but wont activate.
            use_stable_diffusion_model: stableDiffusionModelField.value,
            clip_skip: clipSkipField.checked,
            tiling: tilingField.value,
            use_vae_model: vaeModelField.value,
            stream_progress_updates: true,
            stream_image_progress: numOutputsTotal > 50 ? false : streamImageProgressField.checked,
            show_only_filtered_image: showOnlyFilteredImageField.checked,
            block_nsfw: blockNSFWField.checked,
            output_format: outputFormatField.value,
            output_quality: parseInt(outputQualityField.value),
            output_lossless: outputLosslessField.checked,
            metadata_output_format: metadataOutputFormatField.value,
            original_prompt: promptField.value,
            active_tags: activeTags.map((x) => x.name),
            inactive_tags: activeTags.filter((tag) => tag.inactive === true).map((x) => x.name),
        },
    }
    if (IMAGE_REGEX.test(initImagePreview.src)) {
        newTask.reqBody.init_image = initImagePreview.src
        newTask.reqBody.prompt_strength = parseFloat(promptStrengthField.value)
        // if (IMAGE_REGEX.test(maskImagePreview.src)) {
        //     newTask.reqBody.mask = maskImagePreview.src
        // }
        if (maskSetting.checked) {
            newTask.reqBody.mask = imageInpainter.getImg()
        }
        newTask.reqBody.preserve_init_image_color_profile = applyColorCorrectionField.checked
        if (!testDiffusers.checked) {
            newTask.reqBody.sampler_name = "ddim"
        }
    }
    if (saveToDiskField.checked && diskPathField.value.trim() !== "") {
        newTask.reqBody.save_to_disk_path = diskPathField.value.trim()
    }
    if (useFaceCorrectionField.checked) {
        newTask.reqBody.use_face_correction = gfpganModelField.value

        if (gfpganModelField.value.includes("codeformer")) {
            newTask.reqBody.codeformer_upscale_faces = document.querySelector("#codeformer_upscale_faces").checked
            newTask.reqBody.codeformer_fidelity = 1 - parseFloat(codeformerFidelityField.value)
        }
    }
    if (useUpscalingField.checked) {
        newTask.reqBody.use_upscale = upscaleModelField.value
        newTask.reqBody.upscale_amount = upscaleAmountField.value
        if (upscaleModelField.value === "latent_upscaler") {
            newTask.reqBody.upscale_amount = "2"
            newTask.reqBody.latent_upscaler_steps = latentUpscalerStepsField.value
        }
    }
    if (hypernetworkModelField.value) {
        newTask.reqBody.use_hypernetwork_model = hypernetworkModelField.value
        newTask.reqBody.hypernetwork_strength = parseFloat(hypernetworkStrengthField.value)
    }
    if (testDiffusers.checked) {
        let [modelNames, modelStrengths] = getModelInfo(loraModels)

        if (modelNames.length > 0) {
            modelNames = modelNames.length == 1 ? modelNames[0] : modelNames
            modelStrengths = modelStrengths.length == 1 ? modelStrengths[0] : modelStrengths

            newTask.reqBody.use_lora_model = modelNames
            newTask.reqBody.lora_alpha = modelStrengths
        }
    }
    return newTask
}

function getModelInfo(models) {
    let modelInfo = models.map((e) => [e[0].value, e[1].value])
    modelInfo = modelInfo.filter((e) => e[0].trim() !== "")
    modelInfo = modelInfo.map((e) => [e[0], parseFloat(e[1])])

    let modelNames = modelInfo.map((e) => e[0])
    let modelStrengths = modelInfo.map((e) => e[1])

    return [modelNames, modelStrengths]
}

function getPrompts(prompts) {
    if (typeof prompts === "undefined") {
        prompts = promptField.value
    }
    if (prompts.trim() === "" && activeTags.length === 0) {
        return [""]
    }

    let promptsToMake = []
    if (prompts.trim() !== "") {
        prompts = prompts.split("\n")
        prompts = prompts.map((prompt) => prompt.trim())
        prompts = prompts.filter((prompt) => prompt !== "")

        promptsToMake = applyPermuteOperator(prompts)
        promptsToMake = applySetOperator(promptsToMake)
    }
    const newTags = activeTags.filter((tag) => tag.inactive === undefined || tag.inactive === false)
    if (newTags.length > 0) {
        const promptTags = newTags.map((x) => x.name).join(", ")
        if (promptsToMake.length > 0) {
            promptsToMake = promptsToMake.map((prompt) => `${prompt}, ${promptTags}`)
        } else {
            promptsToMake.push(promptTags)
        }
    }

    promptsToMake = applyPermuteOperator(promptsToMake)
    promptsToMake = applySetOperator(promptsToMake)

    PLUGINS["GET_PROMPTS_HOOK"].forEach((fn) => {
        promptsToMake = fn(promptsToMake)
    })

    return promptsToMake
}

function getPromptsNumber(prompts) {
    if (typeof prompts === "undefined") {
        prompts = promptField.value
    }
    if (prompts.trim() === "" && activeTags.length === 0) {
        return [""]
    }

    let promptsToMake = []
    let numberOfPrompts = 0
    if (prompts.trim() !== "") {
        // this needs to stay sort of the same, as the prompts have to be passed through to the other functions
        prompts = prompts.split("\n")
        prompts = prompts.map((prompt) => prompt.trim())
        prompts = prompts.filter((prompt) => prompt !== "")

        // estimate number of prompts
        let estimatedNumberOfPrompts = 0
        prompts.forEach((prompt) => {
            estimatedNumberOfPrompts +=
                (prompt.match(/{[^}]*}/g) || [])
                    .map((e) => (e.match(/,/g) || []).length + 1)
                    .reduce((p, a) => p * a, 1) *
                2 ** (prompt.match(/\|/g) || []).length
        })

        if (estimatedNumberOfPrompts >= 10000) {
            return 10000
        }

        promptsToMake = applySetOperator(prompts) // switched those around as Set grows in a linear fashion and permute in 2^n, and one has to be computed for the other to be calculated
        numberOfPrompts = applyPermuteOperatorNumber(promptsToMake)
    }
    const newTags = activeTags.filter((tag) => tag.inactive === undefined || tag.inactive === false)
    if (newTags.length > 0) {
        const promptTags = newTags.map((x) => x.name).join(", ")
        if (numberOfPrompts > 0) {
            // promptsToMake = promptsToMake.map((prompt) => `${prompt}, ${promptTags}`)
            // nothing changes, as all prompts just get modified
        } else {
            // promptsToMake.push(promptTags)
            numberOfPrompts = 1
        }
    }

    // Why is this applied twice? It does not do anything here, as everything should have already been done earlier
    // promptsToMake = applyPermuteOperator(promptsToMake)
    // promptsToMake = applySetOperator(promptsToMake)

    return numberOfPrompts
}

function applySetOperator(prompts) {
    let promptsToMake = []
    let braceExpander = new BraceExpander()
    prompts.forEach((prompt) => {
        let expandedPrompts = braceExpander.expand(prompt)
        promptsToMake = promptsToMake.concat(expandedPrompts)
    })

    return promptsToMake
}

function applyPermuteOperator(prompts) {
    // prompts is array of input, trimmed, filtered and split by \n
    let promptsToMake = []
    prompts.forEach((prompt) => {
        let promptMatrix = prompt.split("|")
        prompt = promptMatrix.shift().trim()
        promptsToMake.push(prompt)

        promptMatrix = promptMatrix.map((p) => p.trim())
        promptMatrix = promptMatrix.filter((p) => p !== "")

        if (promptMatrix.length > 0) {
            let promptPermutations = permutePrompts(prompt, promptMatrix)
            promptsToMake = promptsToMake.concat(promptPermutations)
        }
    })

    return promptsToMake
}

// returns how many prompts would have to be made with the given prompts
function applyPermuteOperatorNumber(prompts) {
    // prompts is array of input, trimmed, filtered and split by \n
    let numberOfPrompts = 0
    prompts.forEach((prompt) => {
        let promptCounter = 1
        let promptMatrix = prompt.split("|")
        promptMatrix.shift()

        promptMatrix = promptMatrix.map((p) => p.trim())
        promptMatrix = promptMatrix.filter((p) => p !== "")

        if (promptMatrix.length > 0) {
            promptCounter *= permuteNumber(promptMatrix)
        }
        numberOfPrompts += promptCounter
    })

    return numberOfPrompts
}

function permutePrompts(promptBase, promptMatrix) {
    let prompts = []
    let permutations = permute(promptMatrix)
    permutations.forEach((perm) => {
        let prompt = promptBase

        if (perm.length > 0) {
            let promptAddition = perm.join(", ")
            if (promptAddition.trim() === "") {
                return
            }

            prompt += ", " + promptAddition
        }

        prompts.push(prompt)
    })

    return prompts
}

// create a file name with embedded prompt and metadata
// for easier cateloging and comparison
function createFileName(prompt, seed, steps, guidance, outputFormat) {
    // Most important information is the prompt
    let underscoreName = prompt.replace(/[^a-zA-Z0-9]/g, "_")
    underscoreName = underscoreName.substring(0, 70)

    // name and the top level metadata
    let fileName = `${underscoreName}_S${seed}_St${steps}_G${guidance}.${outputFormat}`

    return fileName
}

async function stopAllTasks() {
    getUncompletedTaskEntries().forEach((taskEntry) => {
        const taskStatusLabel = taskEntry.querySelector(".taskStatusLabel")
        if (taskStatusLabel) {
            taskStatusLabel.style.display = "none"
        }
        const task = htmlTaskMap.get(taskEntry)
        if (!task) {
            return
        }
        abortTask(task)
    })
}

function updateInitialText() {
    if (document.querySelector(".imageTaskContainer") === null) {
        if (undoBuffer.length > 0) {
            initialText.prepend(undoButton)
        }
        previewTools.classList.add("displayNone")
        initialText.classList.remove("displayNone")
    } else {
        initialText.classList.add("displayNone")
        previewTools.classList.remove("displayNone")
        document.querySelector("div.display-settings").prepend(undoButton)
    }
}

function removeTask(taskToRemove) {
    undoableRemove(taskToRemove)
    updateInitialText()
}

clearAllPreviewsBtn.addEventListener("click", (e) => {
    shiftOrConfirm(e, "Clear all the results and tasks in this window?", async function() {
        await stopAllTasks()

        let taskEntries = document.querySelectorAll(".imageTaskContainer")
        taskEntries.forEach(removeTask)
    })
})

/* Download images popup */
showDownloadDialogBtn.addEventListener("click", (e) => {
    saveAllImagesDialog.showModal()
})
saveAllImagesCloseBtn.addEventListener("click", (e) => {
    saveAllImagesDialog.close()
})
modalDialogCloseOnBackdropClick(saveAllImagesDialog)
makeDialogDraggable(saveAllImagesDialog)

saveAllZipToggle.addEventListener("change", (e) => {
    if (saveAllZipToggle.checked) {
        saveAllFoldersOption.classList.remove("displayNone")
    } else {
        saveAllFoldersOption.classList.add("displayNone")
    }
})

// convert base64 to raw binary data held in a string
function dataURItoBlob(dataURI) {
    var byteString = atob(dataURI.split(",")[1])

    // separate out the mime component
    var mimeString = dataURI
        .split(",")[0]
        .split(":")[1]
        .split(";")[0]

    // write the bytes of the string to an ArrayBuffer
    var ab = new ArrayBuffer(byteString.length)

    // create a view into the buffer
    var ia = new Uint8Array(ab)

    // set the bytes of the buffer to the correct values
    for (var i = 0; i < byteString.length; i++) {
        ia[i] = byteString.charCodeAt(i)
    }

    // write the ArrayBuffer to a blob, and you're done
    return new Blob([ab], { type: mimeString })
}

function downloadAllImages() {
    let i = 0

    let optZIP = saveAllZipToggle.checked
    let optTree = optZIP && saveAllTreeToggle.checked
    let optJSON = saveAllJSONToggle.checked

    let zip = new JSZip()
    let folder = zip

    document.querySelectorAll(".imageTaskContainer").forEach((container) => {
        if (optTree) {
            let name =
                ++i +
                "-" +
                container
                    .querySelector(".preview-prompt")
                    .textContent.replace(/[^a-zA-Z0-9]/g, "_")
                    .substring(0, 25)
            folder = zip.folder(name)
        }
        container.querySelectorAll(".imgContainer img").forEach((img) => {
            let imgItem = img.closest(".imgItem")

            if (imgItem.style.display === "none") {
                return
            }

            let req = imageRequest[img.dataset["imagecounter"]]
            if (optZIP) {
                let suffix = img.dataset["imagecounter"] + "." + req["output_format"]
                folder.file(getDownloadFilename(img, suffix), dataURItoBlob(img.src))
                if (optJSON) {
                    suffix = img.dataset["imagecounter"] + ".json"
                    folder.file(getDownloadFilename(img, suffix), JSON.stringify(req, null, 2))
                }
            } else {
                setTimeout(() => {
                    imgItem.querySelector(".download-img").click()
                }, i * 200)
                i = i + 1
                if (optJSON) {
                    setTimeout(() => {
                        imgItem.querySelector(".download-json").click()
                    }, i * 200)
                    i = i + 1
                }
            }
        })
    })
    if (optZIP) {
        let now = Date.now()
            .toString(36)
            .toUpperCase()
        zip.generateAsync({ type: "blob" }).then(function(blob) {
            saveAs(blob, `EasyDiffusion-Images-${now}.zip`)
        })
    }
}

saveAllImagesBtn.addEventListener("click", (e) => {
    downloadAllImages()
})

stopImageBtn.addEventListener("click", (e) => {
    shiftOrConfirm(e, "Stop all the tasks?", async function(e) {
        await stopAllTasks()
    })
})

widthField.addEventListener("change", onDimensionChange)
heightField.addEventListener("change", onDimensionChange)

function renameMakeImageButton() {
    let totalImages =
        Math.max(parseInt(numOutputsTotalField.value), parseInt(numOutputsParallelField.value)) * getPromptsNumber()
    let imageLabel = "Image"
    if (totalImages > 1) {
        imageLabel = totalImages + " Images"
    }
    if (SD.activeTasks.size == 0) {
        if (totalImages >= 10000) makeImageBtn.innerText = "Make 10000+ images"
        else makeImageBtn.innerText = "Make " + imageLabel
    } else {
        if (totalImages >= 10000) makeImageBtn.innerText = "Enqueue 10000+ images"
        else makeImageBtn.innerText = "Enqueue Next " + imageLabel
    }
}
numOutputsTotalField.addEventListener("change", renameMakeImageButton)
numOutputsTotalField.addEventListener("keyup", debounce(renameMakeImageButton, 300))
numOutputsParallelField.addEventListener("change", renameMakeImageButton)
numOutputsParallelField.addEventListener("keyup", debounce(renameMakeImageButton, 300))

function onDimensionChange() {
    let widthValue = parseInt(widthField.value)
    let heightValue = parseInt(heightField.value)
    if (!initImagePreviewContainer.classList.contains("has-image")) {
        imageEditor.setImage(null, widthValue, heightValue)
    } else {
        imageInpainter.setImage(initImagePreview.src, widthValue, heightValue)
    }
    if (widthValue < 512 && heightValue < 512) {
        smallImageWarning.classList.remove("displayNone")
    } else {
        smallImageWarning.classList.add("displayNone")
    }
}

diskPathField.disabled = !saveToDiskField.checked
metadataOutputFormatField.disabled = !saveToDiskField.checked

gfpganModelField.disabled = !useFaceCorrectionField.checked
useFaceCorrectionField.addEventListener("change", function(e) {
    gfpganModelField.disabled = !this.checked

    onFixFaceModelChange()
})

function onFixFaceModelChange() {
    let codeformerSettings = document.querySelector("#codeformer_settings")
    if (gfpganModelField.value === "codeformer" && !gfpganModelField.disabled) {
        codeformerSettings.classList.remove("displayNone")
        codeformerSettings.classList.add("expandedSettingRow")
    } else {
        codeformerSettings.classList.add("displayNone")
        codeformerSettings.classList.remove("expandedSettingRow")
    }
}
gfpganModelField.addEventListener("change", onFixFaceModelChange)
onFixFaceModelChange()

upscaleModelField.disabled = !useUpscalingField.checked
upscaleAmountField.disabled = !useUpscalingField.checked
useUpscalingField.addEventListener("change", function(e) {
    upscaleModelField.disabled = !this.checked
    upscaleAmountField.disabled = !this.checked

    onUpscaleModelChange()
})

function onUpscaleModelChange() {
    let upscale4x = document.querySelector("#upscale_amount_4x")
    if (upscaleModelField.value === "latent_upscaler" && !upscaleModelField.disabled) {
        upscale4x.disabled = true
        upscaleAmountField.value = "2"
        latentUpscalerSettings.classList.remove("displayNone")
        latentUpscalerSettings.classList.add("expandedSettingRow")
    } else {
        upscale4x.disabled = false
        latentUpscalerSettings.classList.add("displayNone")
        latentUpscalerSettings.classList.remove("expandedSettingRow")
    }
}
upscaleModelField.addEventListener("change", onUpscaleModelChange)
onUpscaleModelChange()

makeImageBtn.addEventListener("click", makeImage)

document.onkeydown = function(e) {
    if (e.ctrlKey && e.code === "Enter") {
        makeImage()
        e.preventDefault()
    }
}

/********************* CodeFormer Fidelity **************************/
function updateCodeformerFidelity() {
    codeformerFidelityField.value = codeformerFidelitySlider.value / 10
    codeformerFidelityField.dispatchEvent(new Event("change"))
}

function updateCodeformerFidelitySlider() {
    if (codeformerFidelityField.value < 0) {
        codeformerFidelityField.value = 0
    } else if (codeformerFidelityField.value > 1) {
        codeformerFidelityField.value = 1
    }

    codeformerFidelitySlider.value = codeformerFidelityField.value * 10
    codeformerFidelitySlider.dispatchEvent(new Event("change"))
}

codeformerFidelitySlider.addEventListener("input", updateCodeformerFidelity)
codeformerFidelityField.addEventListener("input", updateCodeformerFidelitySlider)
updateCodeformerFidelity()

/********************* Latent Upscaler Steps **************************/
function updateLatentUpscalerSteps() {
    latentUpscalerStepsField.value = latentUpscalerStepsSlider.value
    latentUpscalerStepsField.dispatchEvent(new Event("change"))
}

function updateLatentUpscalerStepsSlider() {
    if (latentUpscalerStepsField.value < 1) {
        latentUpscalerStepsField.value = 1
    } else if (latentUpscalerStepsField.value > 50) {
        latentUpscalerStepsField.value = 50
    }

    latentUpscalerStepsSlider.value = latentUpscalerStepsField.value
    latentUpscalerStepsSlider.dispatchEvent(new Event("change"))
}

latentUpscalerStepsSlider.addEventListener("input", updateLatentUpscalerSteps)
latentUpscalerStepsField.addEventListener("input", updateLatentUpscalerStepsSlider)
updateLatentUpscalerSteps()

/********************* Guidance **************************/
function updateGuidanceScale() {
    guidanceScaleField.value = guidanceScaleSlider.value / 10
    guidanceScaleField.dispatchEvent(new Event("change"))
}

function updateGuidanceScaleSlider() {
    if (guidanceScaleField.value < 0) {
        guidanceScaleField.value = 0
    } else if (guidanceScaleField.value > 50) {
        guidanceScaleField.value = 50
    }

    guidanceScaleSlider.value = guidanceScaleField.value * 10
    guidanceScaleSlider.dispatchEvent(new Event("change"))
}

guidanceScaleSlider.addEventListener("input", updateGuidanceScale)
guidanceScaleField.addEventListener("input", updateGuidanceScaleSlider)
updateGuidanceScale()

/********************* Prompt Strength *******************/
function updatePromptStrength() {
    promptStrengthField.value = promptStrengthSlider.value / 100
    promptStrengthField.dispatchEvent(new Event("change"))
}

function updatePromptStrengthSlider() {
    if (promptStrengthField.value < 0) {
        promptStrengthField.value = 0
    } else if (promptStrengthField.value > 0.99) {
        promptStrengthField.value = 0.99
    }

    promptStrengthSlider.value = promptStrengthField.value * 100
    promptStrengthSlider.dispatchEvent(new Event("change"))
}

promptStrengthSlider.addEventListener("input", updatePromptStrength)
promptStrengthField.addEventListener("input", updatePromptStrengthSlider)
updatePromptStrength()

/********************* Hypernetwork Strength **********************/
function updateHypernetworkStrength() {
    hypernetworkStrengthField.value = hypernetworkStrengthSlider.value / 100
    hypernetworkStrengthField.dispatchEvent(new Event("change"))
}

function updateHypernetworkStrengthSlider() {
    if (hypernetworkStrengthField.value < 0) {
        hypernetworkStrengthField.value = 0
    } else if (hypernetworkStrengthField.value > 0.99) {
        hypernetworkStrengthField.value = 0.99
    }

    hypernetworkStrengthSlider.value = hypernetworkStrengthField.value * 100
    hypernetworkStrengthSlider.dispatchEvent(new Event("change"))
}

hypernetworkStrengthSlider.addEventListener("input", updateHypernetworkStrength)
hypernetworkStrengthField.addEventListener("input", updateHypernetworkStrengthSlider)
updateHypernetworkStrength()

function updateHypernetworkStrengthContainer() {
    document.querySelector("#hypernetwork_strength_container").style.display =
        hypernetworkModelField.value === "" ? "none" : ""
}
hypernetworkModelField.addEventListener("change", updateHypernetworkStrengthContainer)
updateHypernetworkStrengthContainer()

/********************* JPEG/WEBP Quality **********************/
function updateOutputQuality() {
    outputQualityField.value = 0 | outputQualitySlider.value
    outputQualityField.dispatchEvent(new Event("change"))
}

function updateOutputQualitySlider() {
    if (outputQualityField.value < 10) {
        outputQualityField.value = 10
    } else if (outputQualityField.value > 95) {
        outputQualityField.value = 95
    }

    outputQualitySlider.value = 0 | outputQualityField.value
    outputQualitySlider.dispatchEvent(new Event("change"))
}

outputQualitySlider.addEventListener("input", updateOutputQuality)
outputQualityField.addEventListener("input", debounce(updateOutputQualitySlider, 1500))
updateOutputQuality()

function updateOutputQualityVisibility() {
    if (outputFormatField.value === "webp") {
        outputLosslessContainer.classList.remove("displayNone")
        if (outputLosslessField.checked) {
            outputQualityRow.classList.add("displayNone")
        } else {
            outputQualityRow.classList.remove("displayNone")
        }
    } else if (outputFormatField.value === "png") {
        outputQualityRow.classList.add("displayNone")
        outputLosslessContainer.classList.add("displayNone")
    } else {
        outputQualityRow.classList.remove("displayNone")
        outputLosslessContainer.classList.add("displayNone")
    }
}

outputFormatField.addEventListener("change", updateOutputQualityVisibility)
outputLosslessField.addEventListener("change", updateOutputQualityVisibility)
/********************* Zoom Slider **********************/
thumbnailSizeField.addEventListener("change", () => {
    ;(function(s) {
        for (var j = 0; j < document.styleSheets.length; j++) {
            let cssSheet = document.styleSheets[j]
            for (var i = 0; i < cssSheet.cssRules.length; i++) {
                var rule = cssSheet.cssRules[i]
                if (rule.selectorText == "div.img-preview img") {
                    rule.style["max-height"] = s + "vh"
                    rule.style["max-width"] = s + "vw"
                    return
                }
            }
        }
    })(thumbnailSizeField.value)
})

function onAutoScrollUpdate() {
    if (autoScroll.checked) {
        autoscrollBtn.classList.add("pressed")
    } else {
        autoscrollBtn.classList.remove("pressed")
    }
    autoscrollBtn.querySelector(".state").innerHTML = autoScroll.checked ? "ON" : "OFF"
}
autoscrollBtn.addEventListener("click", function() {
    autoScroll.checked = !autoScroll.checked
    autoScroll.dispatchEvent(new Event("change"))
    onAutoScrollUpdate()
})
autoScroll.addEventListener("change", onAutoScrollUpdate)

function checkRandomSeed() {
    if (randomSeedField.checked) {
        seedField.disabled = true
        //seedField.value = "0" // This causes the seed to be lost if the user changes their mind after toggling the checkbox
    } else {
        seedField.disabled = false
    }
}
randomSeedField.addEventListener("input", checkRandomSeed)
checkRandomSeed()

function loadImg2ImgFromFile() {
    if (initImageSelector.files.length === 0) {
        return
    }

    let reader = new FileReader()
    let file = initImageSelector.files[0]

    reader.addEventListener("load", function(event) {
        initImagePreview.src = reader.result
    })

    if (file) {
        reader.readAsDataURL(file)
    }
}
initImageSelector.addEventListener("change", loadImg2ImgFromFile)
loadImg2ImgFromFile()

function img2imgLoad() {
    promptStrengthContainer.style.display = "table-row"
    if (!testDiffusers.checked) {
        samplerSelectionContainer.style.display = "none"
    }
    initImagePreviewContainer.classList.add("has-image")
    colorCorrectionSetting.style.display = ""

    initImageSizeBox.textContent = initImagePreview.naturalWidth + " x " + initImagePreview.naturalHeight
    imageEditor.setImage(this.src, initImagePreview.naturalWidth, initImagePreview.naturalHeight)
    imageInpainter.setImage(this.src, parseInt(widthField.value), parseInt(heightField.value))
}

function img2imgUnload() {
    initImageSelector.value = null
    initImagePreview.src = ""
    maskSetting.checked = false

    promptStrengthContainer.style.display = "none"
    if (!testDiffusers.checked) {
        samplerSelectionContainer.style.display = ""
    }
    initImagePreviewContainer.classList.remove("has-image")
    colorCorrectionSetting.style.display = "none"
    imageEditor.setImage(null, parseInt(widthField.value), parseInt(heightField.value))
}
initImagePreview.addEventListener("load", img2imgLoad)
initImageClearBtn.addEventListener("click", img2imgUnload)

maskSetting.addEventListener("click", function() {
    onDimensionChange()
})

promptsFromFileBtn.addEventListener("click", function() {
    promptsFromFileSelector.click()
})

promptsFromFileSelector.addEventListener("change", async function() {
    if (promptsFromFileSelector.files.length === 0) {
        return
    }

    let reader = new FileReader()
    let file = promptsFromFileSelector.files[0]

    reader.addEventListener("load", async function() {
        await parseContent(reader.result)
    })

    if (file) {
        reader.readAsText(file)
    }
})

/* setup popup handlers */
document.querySelectorAll(".popup").forEach((popup) => {
    popup.addEventListener("click", (event) => {
        if (event.target == popup) {
            popup.classList.remove("active")
        }
    })
    var closeButton = popup.querySelector(".close-button")
    if (closeButton) {
        closeButton.addEventListener("click", () => {
            popup.classList.remove("active")
        })
    }
})

var tabElements = []
function selectTab(tab_id) {
    let tabInfo = tabElements.find((t) => t.tab.id == tab_id)
    if (!tabInfo.tab.classList.contains("active")) {
        tabElements.forEach((info) => {
            if (info.tab.classList.contains("active") && info.tab.parentNode === tabInfo.tab.parentNode) {
                info.tab.classList.toggle("active")
                info.content.classList.toggle("active")
            }
        })
        tabInfo.tab.classList.toggle("active")
        tabInfo.content.classList.toggle("active")
    }
    document.dispatchEvent(new CustomEvent("tabClick", { detail: tabInfo }))
}
function linkTabContents(tab) {
    var name = tab.id.replace("tab-", "")
    var content = document.getElementById(`tab-content-${name}`)
    tabElements.push({
        name: name,
        tab: tab,
        content: content,
    })

    tab.addEventListener("click", (event) => selectTab(tab.id))
}
function isTabActive(tab) {
    return tab.classList.contains("active")
}

let pauseClient = false

function resumeClient() {
    if (pauseClient) {
        document.body.classList.remove("wait-pause")
        document.body.classList.add("pause")
    }
    return new Promise((resolve) => {
        let playbuttonclick = function() {
            resumeBtn.removeEventListener("click", playbuttonclick)
            resolve("resolved")
        }
        resumeBtn.addEventListener("click", playbuttonclick)
    })
}

function splashScreen(force = false) {
    const splashVersion = splashScreenPopup.dataset["version"]
    const lastSplash = localStorage.getItem("lastSplashScreenVersion") || 0
    if (testDiffusers.checked) {
        if (force || lastSplash < splashVersion) {
            splashScreenPopup.classList.add("active")
            localStorage.setItem("lastSplashScreenVersion", splashVersion)
        }
    }
}

document.getElementById("logo_img").addEventListener("click", (e) => {
    splashScreen(true)
})

promptField.addEventListener("input", debounce(renameMakeImageButton, 1000))

pauseBtn.addEventListener("click", function() {
    pauseClient = true
    pauseBtn.style.display = "none"
    resumeBtn.style.display = "inline"
    document.body.classList.add("wait-pause")
})

resumeBtn.addEventListener("click", function() {
    pauseClient = false
    resumeBtn.style.display = "none"
    pauseBtn.style.display = "inline"
    document.body.classList.remove("pause")
    document.body.classList.remove("wait-pause")
})

function tunnelUpdate(event) {
    if ("cloudflare" in event) {
        document.getElementById("cloudflare-off").classList.add("displayNone")
        document.getElementById("cloudflare-on").classList.remove("displayNone")
        cloudflareAddressField.value = event.cloudflare
        document.getElementById("toggle-cloudflare-tunnel").innerHTML = "Stop"
    } else {
        document.getElementById("cloudflare-on").classList.add("displayNone")
        document.getElementById("cloudflare-off").classList.remove("displayNone")
        document.getElementById("toggle-cloudflare-tunnel").innerHTML = "Start"
    }
}

document.getElementById("toggle-cloudflare-tunnel").addEventListener("click", async function() {
    let command = "stop"
    if (document.getElementById("toggle-cloudflare-tunnel").innerHTML == "Start") {
        command = "start"
    }
    showToast(`Cloudflare tunnel ${command} initiated. Please wait.`)

    let res = await fetch("/tunnel/cloudflare/" + command, {
        method: "POST",
        headers: {
            "Content-Type": "application/json",
        },
        body: JSON.stringify({}),
    })
    res = await res.json()

    console.log(`Cloudflare tunnel ${command} result:`, res)
})

/* Embeddings */

function updateEmbeddingsList(filter = "") {
    function html(model, prefix = "", filter = "") {
        filter = filter.toLowerCase()
        let toplevel = ""
        let folders = ""

        model?.forEach((m) => {
            if (typeof m == "string") {
                if (m.toLowerCase().search(filter) != -1) {
                    toplevel += `<button data-embedding="${m}">${m}</button> `
                }
            } else {
                let subdir = html(m[1], prefix + m[0] + "/", filter)
                if (subdir != "") {
                    folders += `<div class="embedding-category"><h4 class="collapsible">${prefix}${m[0]}</h4><div class="collapsible-content">` + subdir + '</div></div>'
                }
            }
        })
        return toplevel + folders
    }

    function onButtonClick(e) {
        let text = e.target.dataset["embedding"]
<<<<<<< HEAD
        const insertIntoNegative = e.shiftKey || positiveEmbeddingText.classList.contains("displayNone")
=======
>>>>>>> 0ad97b8a

        if (embeddingsModeField.value == "insert") {
            if (insertIntoNegative) {
                insertAtCursor(negativePromptField, text)
            } else {
                insertAtCursor(promptField, text)
            }
        } else {
            let pad = ""
            if (insertIntoNegative) {
                if (!negativePromptField.value.endsWith(" ")) {
                    pad = " "
                }
                negativePromptField.value += pad + text
            } else {
                if (!promptField.value.endsWith(" ")) {
                    pad = " "
                }
                promptField.value += pad + text
            }
        }
    }

    // Remove after fixing https://github.com/huggingface/diffusers/issues/3922
    let warning = ""
    if (vramUsageLevelField.value == "low") {
        warning = `
            <div style="border-color: var(--accent-color); border-width: 4px; border-radius: 1em; border-style: solid; background: black; text-align: center; padding: 1em; margin: 1em; ">
                <i class="fa fa-fire" style="color:#f7630c;"></i> Warning: Your GPU memory profile is set to "Low". Embeddings currently only work in "Balanced" mode!
            </div>`
    }
    // END of remove block

    embeddingsList.innerHTML = warning + html(modelsOptions.embeddings, "", filter)
    embeddingsList.querySelectorAll("button").forEach((b) => {
        b.addEventListener("click", onButtonClick)
    })
    createCollapsibles(embeddingsList)
    if (filter != "") {
        embeddingsExpandAll()
    }
}

function showEmbeddingDialog() {
    updateEmbeddingsList()
    embeddingsSearchBox.value = ""
    embeddingsDialog.showModal()
}
embeddingsButton.addEventListener("click", () => {
    positiveEmbeddingText.classList.remove("displayNone")
    negativeEmbeddingText.classList.add("displayNone")
    showEmbeddingDialog()
})
negativeEmbeddingsButton.addEventListener("click", () => {
    positiveEmbeddingText.classList.add("displayNone")
    negativeEmbeddingText.classList.remove("displayNone")
    showEmbeddingDialog()
})
embeddingsDialogCloseBtn.addEventListener("click", (e) => {
    embeddingsDialog.close()
})
embeddingsSearchBox.addEventListener("input", (e) => {
    updateEmbeddingsList(embeddingsSearchBox.value)
})

modalDialogCloseOnBackdropClick(embeddingsDialog)
makeDialogDraggable(embeddingsDialog)

const collapseText = "Collapse Categories"
const expandText = "Expand Categories"

const collapseIconClasses = ["fa-solid", "fa-square-minus"]
const expandIconClasses = ["fa-solid", "fa-square-plus"]

function embeddingsCollapseAll() {
    const btnElem = embeddingsCollapsiblesBtn

    const iconElem = btnElem.querySelector(".embeddings-action-icon")
    const textElem = btnElem.querySelector(".embeddings-action-text")
    collapseAll("#embeddings-list .collapsible")

    collapsiblesBtnState = false

    collapseIconClasses.forEach((c) => iconElem.classList.remove(c))
    expandIconClasses.forEach((c) => iconElem.classList.add(c))

    textElem.innerText = expandText
}

function embeddingsExpandAll() {
    const btnElem = embeddingsCollapsiblesBtn

    const iconElem = btnElem.querySelector(".embeddings-action-icon")
    const textElem = btnElem.querySelector(".embeddings-action-text")
    expandAll("#embeddings-list .collapsible")

    collapsiblesBtnState = true

    expandIconClasses.forEach((c) => iconElem.classList.remove(c))
    collapseIconClasses.forEach((c) => iconElem.classList.add(c))

    textElem.innerText = collapseText
}

embeddingsCollapsiblesBtn.addEventListener("click", (e) => {
    if (collapsiblesBtnState) {
        embeddingsCollapseAll()
    } else {
        embeddingsExpandAll()
    }
})


if (testDiffusers.checked) {
    document.getElementById("embeddings-container").classList.remove("displayNone")
}

/* Pause function */
document.querySelectorAll(".tab").forEach(linkTabContents)

window.addEventListener("beforeunload", function(e) {
    const msg = "Unsaved pictures will be lost!"

    let elementList = document.getElementsByClassName("imageTaskContainer")
    if (elementList.length != 0) {
        e.preventDefault()
        ;(e || window.event).returnValue = msg
        return msg
    } else {
        return true
    }
})

createCollapsibles()
prettifyInputs(document)

// set the textbox as focused on start
promptField.focus()
promptField.selectionStart = promptField.value.length

// multi-models
let modelCount = 0

function addModelEntry(modelContainer, modelsList, modelType, defaultValue, strengthStep) {
    let idx = modelCount++
    let nameId = modelType + "_model_" + idx
    let strengthId = modelType + "_alpha_" + idx

    const modelElement = document.createElement("div")
    modelElement.className = "model_entry"
    modelElement.innerHTML = `
        <input id="${nameId}" class="model_name" type="text" spellcheck="false" autocomplete="off" class="model-filter" data-path="" />
        <input id="${strengthId}" class="model_strength" type="number" step="${strengthStep}" style="width: 50pt" value="${defaultValue}" pattern="^-?[0-9]*\.?[0-9]*$" onkeypress="preventNonNumericalInput(event)">
    `
    modelContainer.appendChild(modelElement)

    let modelName = new ModelDropdown(modelElement.querySelector(".model_name"), modelType, "None")
    let modelStrength = modelElement.querySelector(".model_strength")
    let entry = [modelName, modelStrength, modelElement]

    let removeBtn = document.createElement("button")
    removeBtn.className = "remove_model_btn"
    removeBtn.setAttribute("title", "Remove model")
    removeBtn.innerHTML = '<i class="fa-solid fa-minus"></i>'

    if (modelsList.length === 0) {
        removeBtn.classList.add("displayNone")
    }

    removeBtn.addEventListener("click", function() {
        let entryIdx = modelsList.indexOf(entry)
        modelsList.splice(entryIdx, 1)
        modelContainer.removeChild(modelElement)
    })

    modelElement.appendChild(removeBtn)

    modelsList.push(entry)

    return modelElement
}

function createLoraEntry() {
    let container = document.querySelector("#lora_model_container .model_entries")
    return addModelEntry(container, loraModels, "lora", 0.5, 0.02)
}

function createLoraEntries() {
    let firstEntry = createLoraEntry()

    let addLoraBtn = document.querySelector("#lora_model_container .add_model_entry")
    addLoraBtn.addEventListener("click", () => {
        createLoraEntry()
    })
}
createLoraEntries()

// chrome-like spinners only on hover
// function showSpinnerOnlyOnHover(e) {
//     e.addEventListener("mouseenter", () => {
//         e.setAttribute("type", "number")
//     })
//     e.addEventListener("mouseleave", () => {
//         e.removeAttribute("type")
//     })
//     e.removeAttribute("type")
// }

// document.querySelectorAll("input[type=number]").forEach(showSpinnerOnlyOnHover)<|MERGE_RESOLUTION|>--- conflicted
+++ resolved
@@ -120,12 +120,10 @@
 let embeddingsSearchBox = document.querySelector("#embeddings-search-box")
 let embeddingsList = document.querySelector("#embeddings-list")
 let embeddingsModeField = document.querySelector("#embeddings-mode")
-<<<<<<< HEAD
+
 let positiveEmbeddingText = document.querySelector("#positive-embedding-text")
 let negativeEmbeddingText = document.querySelector("#negative-embedding-text")
-=======
 let embeddingsCollapsiblesBtn = document.querySelector("#embeddings-action-collapsibles-btn")
->>>>>>> 0ad97b8a
 
 let makeImageBtn = document.querySelector("#makeImage")
 let stopImageBtn = document.querySelector("#stopImage")
@@ -2182,10 +2180,7 @@
 
     function onButtonClick(e) {
         let text = e.target.dataset["embedding"]
-<<<<<<< HEAD
         const insertIntoNegative = e.shiftKey || positiveEmbeddingText.classList.contains("displayNone")
-=======
->>>>>>> 0ad97b8a
 
         if (embeddingsModeField.value == "insert") {
             if (insertIntoNegative) {

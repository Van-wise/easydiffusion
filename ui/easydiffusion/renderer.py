import json
import pprint
import queue
import time

from easydiffusion import device_manager
from easydiffusion.types import GenerateImageRequest
from easydiffusion.types import Image as ResponseImage
from easydiffusion.types import Response, TaskData, UserInitiatedStop
from easydiffusion.model_manager import DEFAULT_MODELS, resolve_model_to_use
from easydiffusion.utils import get_printable_request, log, save_images_to_disk
from sdkit import Context
from sdkit.filter import apply_filters
from sdkit.generate import generate_images
from sdkit.models import load_model
from sdkit.utils import (
    diffusers_latent_samples_to_images,
    gc,
    img_to_base64_str,
    img_to_buffer,
    latent_samples_to_images,
    get_device_usage,
)

context = Context()  # thread-local
"""
runtime data (bound locally to this thread), for e.g. device, references to loaded models, optimization flags etc
"""


def init(device):
    """
    Initializes the fields that will be bound to this runtime's context, and sets the current torch device
    """
    context.stop_processing = False
    context.temp_images = {}
    context.partial_x_samples = None
    context.model_load_errors = {}
    context.enable_codeformer = True

    from easydiffusion import app

    app_config = app.getConfig()
    context.test_diffusers = (
        app_config.get("test_diffusers", False) and app_config.get("update_branch", "main") != "main"
    )

    log.info("Device usage during initialization:")
    get_device_usage(device, log_info=True, process_usage_only=False)

    device_manager.device_init(context, device)


def make_images(
    req: GenerateImageRequest,
    task_data: TaskData,
    data_queue: queue.Queue,
    task_temp_images: list,
    step_callback,
):
    context.stop_processing = False
    print_task_info(req, task_data)

    images, seeds = make_images_internal(req, task_data, data_queue, task_temp_images, step_callback)

    res = Response(
        req,
        task_data,
        images=construct_response(images, seeds, task_data, base_seed=req.seed),
    )
    res = res.json()
    data_queue.put(json.dumps(res))
    log.info("Task completed")

    return res


def print_task_info(req: GenerateImageRequest, task_data: TaskData):
    req_str = pprint.pformat(get_printable_request(req, task_data)).replace("[", "\[")
    task_str = pprint.pformat(task_data.dict()).replace("[", "\[")
    log.info(f"request: {req_str}")
    log.info(f"task data: {task_str}")


def make_images_internal(
    req: GenerateImageRequest,
    task_data: TaskData,
    data_queue: queue.Queue,
    task_temp_images: list,
    step_callback,
):
    images, user_stopped = generate_images_internal(
        req,
        task_data,
        data_queue,
        task_temp_images,
        step_callback,
        task_data.stream_image_progress,
        task_data.stream_image_progress_interval,
    )
    gc(context)
    filtered_images = filter_images(req, task_data, images, user_stopped)

    if task_data.save_to_disk_path is not None:
        save_images_to_disk(images, filtered_images, req, task_data)

    seeds = [*range(req.seed, req.seed + len(images))]
    if task_data.show_only_filtered_image or filtered_images is images:
        return filtered_images, seeds
    else:
        return images + filtered_images, seeds + seeds


def generate_images_internal(
    req: GenerateImageRequest,
    task_data: TaskData,
    data_queue: queue.Queue,
    task_temp_images: list,
    step_callback,
    stream_image_progress: bool,
    stream_image_progress_interval: int,
):
    context.temp_images.clear()

    callback = make_step_callback(
        req,
        task_data,
        data_queue,
        task_temp_images,
        step_callback,
        stream_image_progress,
        stream_image_progress_interval,
    )

    try:
        if req.init_image is not None and not context.test_diffusers:
            req.sampler_name = "ddim"

        images = generate_images(context, callback=callback, **req.dict())
        user_stopped = False
    except UserInitiatedStop:
        images = []
        user_stopped = True
        if context.partial_x_samples is not None:
            if context.test_diffusers:
                images = diffusers_latent_samples_to_images(context, context.partial_x_samples)
            else:
                images = latent_samples_to_images(context, context.partial_x_samples)
    finally:
        if hasattr(context, "partial_x_samples") and context.partial_x_samples is not None:
            if not context.test_diffusers:
                del context.partial_x_samples
            context.partial_x_samples = None

    return images, user_stopped


def filter_images(req: GenerateImageRequest, task_data: TaskData, images: list, user_stopped):
    if user_stopped:
        return images

    if task_data.block_nsfw:
<<<<<<< HEAD
        filters_to_apply.append("nsfw_checker")
    if task_data.use_face_correction and "gfpgan" in task_data.use_face_correction.lower():
        filters_to_apply.append("gfpgan")
    if task_data.use_upscale and "realesrgan" in task_data.use_upscale.lower():
        filters_to_apply.append("realesrgan")

    if len(filters_to_apply) == 0:
        return images

    return apply_filters(context, filters_to_apply, images, scale=task_data.upscale_amount)
=======
        images = apply_filters(context, "nsfw_checker", images)

    if task_data.use_face_correction and "codeformer" in task_data.use_face_correction.lower():
        default_realesrgan = DEFAULT_MODELS["realesrgan"][0]["file_name"]
        prev_realesrgan_path = None
        if task_data.codeformer_upscale_faces and default_realesrgan not in context.model_paths["realesrgan"]:
            prev_realesrgan_path = context.model_paths["realesrgan"]
            context.model_paths["realesrgan"] = resolve_model_to_use(default_realesrgan, "realesrgan")
            load_model(context, "realesrgan")

        try:
            images = apply_filters(
                context,
                "codeformer",
                images,
                upscale_faces=task_data.codeformer_upscale_faces,
                codeformer_fidelity=task_data.codeformer_fidelity,
            )
        finally:
            if prev_realesrgan_path:
                context.model_paths["realesrgan"] = prev_realesrgan_path
                load_model(context, "realesrgan")
    elif task_data.use_face_correction and "gfpgan" in task_data.use_face_correction.lower():
        images = apply_filters(context, "gfpgan", images)

    if task_data.use_upscale:
        if "realesrgan" in task_data.use_upscale.lower():
            images = apply_filters(context, "realesrgan", images, scale=task_data.upscale_amount)
        elif task_data.use_upscale == "latent_upscaler":
            images = apply_filters(
                context,
                "latent_upscaler",
                images,
                scale=task_data.upscale_amount,
                latent_upscaler_options={
                    "prompt": req.prompt,
                    "negative_prompt": req.negative_prompt,
                    "seed": req.seed,
                    "num_inference_steps": task_data.latent_upscaler_steps,
                    "guidance_scale": 0,
                },
            )

    return images
>>>>>>> 13056f87


def construct_response(images: list, seeds: list, task_data: TaskData, base_seed: int):
    return [
        ResponseImage(
            data=img_to_base64_str(
                img,
                task_data.output_format,
                task_data.output_quality,
                task_data.output_lossless,
            ),
            seed=seed,
        )
        for img, seed in zip(images, seeds)
    ]


def make_step_callback(
    req: GenerateImageRequest,
    task_data: TaskData,
    data_queue: queue.Queue,
    task_temp_images: list,
    step_callback,
    stream_image_progress: bool,
    stream_image_progress_interval: int,
):
    n_steps = req.num_inference_steps if req.init_image is None else int(req.num_inference_steps * req.prompt_strength)
    last_callback_time = -1

    def update_temp_img(x_samples, task_temp_images: list):
        partial_images = []

        if context.test_diffusers:
            images = diffusers_latent_samples_to_images(context, x_samples)
        else:
            images = latent_samples_to_images(context, x_samples)

        if task_data.block_nsfw:
            images = apply_filters(context, "nsfw_checker", images)

        for i, img in enumerate(images):
            buf = img_to_buffer(img, output_format="JPEG")

            context.temp_images[f"{task_data.request_id}/{i}"] = buf
            task_temp_images[i] = buf
            partial_images.append({"path": f"/image/tmp/{task_data.request_id}/{i}"})
        del images
        return partial_images

    def on_image_step(x_samples, i, *args):
        nonlocal last_callback_time

        if context.test_diffusers:
            context.partial_x_samples = (x_samples, args[0])
        else:
            context.partial_x_samples = x_samples

        step_time = time.time() - last_callback_time if last_callback_time != -1 else -1
        last_callback_time = time.time()

        progress = {"step": i, "step_time": step_time, "total_steps": n_steps}

        if stream_image_progress and stream_image_progress_interval > 0 and i % stream_image_progress_interval == 0:
            progress["output"] = update_temp_img(context.partial_x_samples, task_temp_images)

        data_queue.put(json.dumps(progress))

        step_callback()

        if context.stop_processing:
            raise UserInitiatedStop("User requested that we stop processing")

    return on_image_step<|MERGE_RESOLUTION|>--- conflicted
+++ resolved
@@ -160,18 +160,6 @@
         return images
 
     if task_data.block_nsfw:
-<<<<<<< HEAD
-        filters_to_apply.append("nsfw_checker")
-    if task_data.use_face_correction and "gfpgan" in task_data.use_face_correction.lower():
-        filters_to_apply.append("gfpgan")
-    if task_data.use_upscale and "realesrgan" in task_data.use_upscale.lower():
-        filters_to_apply.append("realesrgan")
-
-    if len(filters_to_apply) == 0:
-        return images
-
-    return apply_filters(context, filters_to_apply, images, scale=task_data.upscale_amount)
-=======
         images = apply_filters(context, "nsfw_checker", images)
 
     if task_data.use_face_correction and "codeformer" in task_data.use_face_correction.lower():
@@ -216,7 +204,6 @@
             )
 
     return images
->>>>>>> 13056f87
 
 
 def construct_response(images: list, seeds: list, task_data: TaskData, base_seed: int):

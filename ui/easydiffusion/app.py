--- conflicted
+++ resolved
@@ -4,14 +4,9 @@
 import socket
 import sys
 import traceback
-<<<<<<< HEAD
-import logging
 import shlex
 from ruamel.yaml import YAML
-yaml = YAML()
-
-=======
->>>>>>> d56c23be
+
 import urllib
 import warnings
 
@@ -21,6 +16,8 @@
 from rich.console import Console
 from rich.panel import Panel
 from sdkit.utils import log as sdkit_log  # hack, so we can overwrite the log config
+
+yaml = YAML()
 
 # Remove all handlers associated with the root logger object.
 for handler in logging.root.handlers[:]:
@@ -106,63 +103,43 @@
 
 
 def getConfig(default_val=APP_CONFIG_DEFAULTS):
-<<<<<<< HEAD
-    config_yaml_path = os.path.join(CONFIG_DIR, 'config.yaml')
+    config_yaml_path = os.path.join(CONFIG_DIR, "config.yaml")
     if os.path.isfile(config_yaml_path):
         try:
-            log.info('Loading config.yaml')
-            with open(config_yaml_path, 'r', encoding='utf-8') as f:
+            log.info("Loading config.yaml")
+            with open(config_yaml_path, "r", encoding="utf-8") as f:
                 config = yaml.load(f)
-            if 'net' not in config:
-                config['net'] = {}
-                if os.getenv('SD_UI_BIND_PORT') is not None:
-                    config['net']['listen_port'] = int(os.getenv('SD_UI_BIND_PORT'))
+            if "net" not in config:
+                config["net"] = {}
+                if os.getenv("SD_UI_BIND_PORT") is not None:
+                    config["net"]["listen_port"] = int(os.getenv("SD_UI_BIND_PORT"))
                 else:
                     config['net']['listen_port'] = 9000
-                if os.getenv('SD_UI_BIND_IP') is not None:
-                    config['net']['listen_to_network'] = (os.getenv('SD_UI_BIND_IP') == '0.0.0.0')
+                if os.getenv("SD_UI_BIND_IP") is not None:
+                    config["net"]["listen_to_network"] = os.getenv("SD_UI_BIND_IP") == "0.0.0.0"
                 else:
-                    config['net']['listen_to_network'] = True
+                    config["net"]["listen_to_network"] = True
             return config
         except Exception as e:
             log.warn(traceback.format_exc())
             return default_val
     else:
         try:
-            config_json_path = os.path.join(CONFIG_DIR, 'config.json')
+            config_json_path = os.path.join(CONFIG_DIR, "config.json")
             if not os.path.exists(config_json_path):
                 return default_val
             else:
-                log.info('Converting old json config file to yaml')
-                with open(config_json_path, 'r', encoding='utf-8') as f:
+                log.info("Converting old json config file to yaml")
+                with open(config_json_path, "r", encoding="utf-8") as f:
                     config = json.load(f)
                 # Save config in new format
                 setConfig(config)
-                os.rename(config_json_path, config_json_path + '.bak')
-                log.info('Saved old config.json as config.json.bak')
+                os.rename(config_json_path, config_json_path + ".bak")
+                log.info("Saved old config.json as config.json.bak")
                 return getConfig(default_val)
         except Exception as e:
             log.warn(traceback.format_exc())
             return default_val
-=======
-    try:
-        config_json_path = os.path.join(CONFIG_DIR, "config.json")
-        if not os.path.exists(config_json_path):
-            config = default_val
-        else:
-            with open(config_json_path, "r", encoding="utf-8") as f:
-                config = json.load(f)
-        if "net" not in config:
-            config["net"] = {}
-        if os.getenv("SD_UI_BIND_PORT") is not None:
-            config["net"]["listen_port"] = int(os.getenv("SD_UI_BIND_PORT"))
-        if os.getenv("SD_UI_BIND_IP") is not None:
-            config["net"]["listen_to_network"] = os.getenv("SD_UI_BIND_IP") == "0.0.0.0"
-        return config
-    except Exception:
-        log.warn(traceback.format_exc())
-        return default_val
->>>>>>> d56c23be
 
 
 def setConfig(config):

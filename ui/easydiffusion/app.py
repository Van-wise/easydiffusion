import os
import socket
import sys
import json
import traceback
import logging
import shlex
from ruamel.yaml import YAML
yaml = YAML()

from rich.logging import RichHandler

from sdkit.utils import log as sdkit_log  # hack, so we can overwrite the log config

from easydiffusion import task_manager
from easydiffusion.utils import log

# Remove all handlers associated with the root logger object.
for handler in logging.root.handlers[:]:
    logging.root.removeHandler(handler)

LOG_FORMAT = "%(asctime)s.%(msecs)03d %(levelname)s %(threadName)s %(message)s"
logging.basicConfig(
    level=logging.INFO,
    format=LOG_FORMAT,
    datefmt="%X",
    handlers=[RichHandler(markup=True, rich_tracebacks=False, show_time=False, show_level=False)],
)

SD_DIR = os.getcwd()

SD_UI_DIR = os.getenv("SD_UI_PATH", None)

CONFIG_DIR = os.path.abspath(os.path.join(SD_UI_DIR, "..", "scripts"))
MODELS_DIR = os.path.abspath(os.path.join(SD_DIR, "..", "models"))

USER_PLUGINS_DIR = os.path.abspath(os.path.join(SD_DIR, "..", "plugins"))
CORE_PLUGINS_DIR = os.path.abspath(os.path.join(SD_UI_DIR, "plugins"))

USER_UI_PLUGINS_DIR = os.path.join(USER_PLUGINS_DIR, "ui")
CORE_UI_PLUGINS_DIR = os.path.join(CORE_PLUGINS_DIR, "ui")
USER_SERVER_PLUGINS_DIR = os.path.join(USER_PLUGINS_DIR, "server")
UI_PLUGINS_SOURCES = ((CORE_UI_PLUGINS_DIR, "core"), (USER_UI_PLUGINS_DIR, "user"))

sys.path.append(os.path.dirname(SD_UI_DIR))
sys.path.append(USER_SERVER_PLUGINS_DIR)

OUTPUT_DIRNAME = "Stable Diffusion UI"  # in the user's home folder
PRESERVE_CONFIG_VARS = ["FORCE_FULL_PRECISION"]
TASK_TTL = 15 * 60  # Discard last session's task timeout
APP_CONFIG_DEFAULTS = {
    # auto: selects the cuda device with the most free memory, cuda: use the currently active cuda device.
    "render_devices": "auto",  # valid entries: 'auto', 'cpu' or 'cuda:N' (where N is a GPU index)
    "update_branch": "main",
    "ui": {
        "open_browser_on_start": True,
    },
}


def init():
    os.makedirs(USER_UI_PLUGINS_DIR, exist_ok=True)
    os.makedirs(USER_SERVER_PLUGINS_DIR, exist_ok=True)

    load_server_plugins()

    update_render_threads()


def getConfig(default_val=APP_CONFIG_DEFAULTS):
<<<<<<< HEAD
    config_yaml_path = os.path.join(CONFIG_DIR, 'config.yaml')
    if os.path.isfile(config_yaml_path):
        try:
            log.info('Loading config.yaml')
            with open(config_yaml_path, 'r', encoding='utf-8') as f:
                config = yaml.load(f)
            if 'net' not in config:
                config['net'] = {}
                if os.getenv('SD_UI_BIND_PORT') is not None:
                    config['net']['listen_port'] = int(os.getenv('SD_UI_BIND_PORT'))
                else:
                    config['net']['listen_port'] = 9000
                if os.getenv('SD_UI_BIND_IP') is not None:
                    config['net']['listen_to_network'] = (os.getenv('SD_UI_BIND_IP') == '0.0.0.0')
                else:
                    config['net']['listen_to_network'] = True
            return config
        except Exception as e:
            log.warn(traceback.format_exc())
            return default_val
    else:
        try:
            config_json_path = os.path.join(CONFIG_DIR, 'config.json')
            if not os.path.exists(config_json_path):
                return default_val
            else:
                log.info('Converting old json config file to yaml')
                with open(config_json_path, 'r', encoding='utf-8') as f:
                    config = json.load(f)
                # Save config in new format
                setConfig(config)
                os.rename(config_json_path, config_json_path + '.bak')
                log.info('Saved old config.json as config.json.bak')
                return getConfig(default_val)
        except Exception as e:
            log.warn(traceback.format_exc())
            return default_val
=======
    try:
        config_json_path = os.path.join(CONFIG_DIR, "config.json")
        if not os.path.exists(config_json_path):
            config = default_val
        else:
            with open(config_json_path, "r", encoding="utf-8") as f:
                config = json.load(f)
        if "net" not in config:
            config["net"] = {}
        if os.getenv("SD_UI_BIND_PORT") is not None:
            config["net"]["listen_port"] = int(os.getenv("SD_UI_BIND_PORT"))
        else:
            config["net"]["listen_port"] = 9000
        if os.getenv("SD_UI_BIND_IP") is not None:
            config["net"]["listen_to_network"] = os.getenv("SD_UI_BIND_IP") == "0.0.0.0"
        else:
            config["net"]["listen_to_network"] = True
        return config
    except Exception as e:
        log.warn(traceback.format_exc())
        return default_val
>>>>>>> e7a2dfa5


def setConfig(config):
<<<<<<< HEAD
    try: # config.yaml
        config_yaml_path = os.path.join(CONFIG_DIR, 'config.yaml')
        yaml.indent(mapping=2, sequence=4, offset=2)
        with open(config_yaml_path, 'w', encoding='utf-8') as f:
            yaml.dump(config, f)
=======
    try:  # config.json
        config_json_path = os.path.join(CONFIG_DIR, "config.json")
        with open(config_json_path, "w", encoding="utf-8") as f:
            json.dump(config, f)
>>>>>>> e7a2dfa5
    except:
        log.error(traceback.format_exc())

    try:  # config.bat
        config_bat_path = os.path.join(CONFIG_DIR, "config.bat")
        config_bat = []

        if "update_branch" in config:
            config_bat.append(f"@set update_branch={config['update_branch']}")

        config_bat.append(f"@set SD_UI_BIND_PORT={config['net']['listen_port']}")
        bind_ip = "0.0.0.0" if config["net"]["listen_to_network"] else "127.0.0.1"
        config_bat.append(f"@set SD_UI_BIND_IP={bind_ip}")

        # Preserve these variables if they are set
        for var in PRESERVE_CONFIG_VARS:
            if os.getenv(var) is not None:
                config_bat.append(f"@set {var}={os.getenv(var)}")

        if len(config_bat) > 0:
            with open(config_bat_path, "w", encoding="utf-8") as f:
                f.write("\n".join(config_bat))
    except:
        log.error(traceback.format_exc())

    try:  # config.sh
        config_sh_path = os.path.join(CONFIG_DIR, "config.sh")
        config_sh = ["#!/bin/bash"]

        if "update_branch" in config:
            config_sh.append(f"export update_branch={config['update_branch']}")

        config_sh.append(f"export SD_UI_BIND_PORT={config['net']['listen_port']}")
        bind_ip = "0.0.0.0" if config["net"]["listen_to_network"] else "127.0.0.1"
        config_sh.append(f"export SD_UI_BIND_IP={bind_ip}")

        # Preserve these variables if they are set
        for var in PRESERVE_CONFIG_VARS:
            if os.getenv(var) is not None:
                config_bat.append(f'export {var}="{shlex.quote(os.getenv(var))}"')

        if len(config_sh) > 1:
            with open(config_sh_path, "w", encoding="utf-8") as f:
                f.write("\n".join(config_sh))
    except:
        log.error(traceback.format_exc())


def save_to_config(ckpt_model_name, vae_model_name, hypernetwork_model_name, vram_usage_level):
    config = getConfig()
    if "model" not in config:
        config["model"] = {}

    config["model"]["stable-diffusion"] = ckpt_model_name
    config["model"]["vae"] = vae_model_name
    config["model"]["hypernetwork"] = hypernetwork_model_name

    if vae_model_name is None or vae_model_name == "":
        del config["model"]["vae"]
    if hypernetwork_model_name is None or hypernetwork_model_name == "":
        del config["model"]["hypernetwork"]

    config["vram_usage_level"] = vram_usage_level

    setConfig(config)


def update_render_threads():
    config = getConfig()
    render_devices = config.get("render_devices", "auto")
    active_devices = task_manager.get_devices()["active"].keys()

    log.debug(f"requesting for render_devices: {render_devices}")
    task_manager.update_render_threads(render_devices, active_devices)


def getUIPlugins():
    plugins = []

    for plugins_dir, dir_prefix in UI_PLUGINS_SOURCES:
        for file in os.listdir(plugins_dir):
            if file.endswith(".plugin.js"):
                plugins.append(f"/plugins/{dir_prefix}/{file}")

    return plugins


def load_server_plugins():
    if not os.path.exists(USER_SERVER_PLUGINS_DIR):
        return

    import importlib

    def load_plugin(file):
        mod_path = file.replace(".py", "")
        return importlib.import_module(mod_path)

    def apply_plugin(file, plugin):
        if hasattr(plugin, "get_cond_and_uncond"):
            import sdkit.generate.image_generator

            sdkit.generate.image_generator.get_cond_and_uncond = plugin.get_cond_and_uncond
            log.info(f"Overridden get_cond_and_uncond with the one in the server plugin: {file}")

    for file in os.listdir(USER_SERVER_PLUGINS_DIR):
        file_path = os.path.join(USER_SERVER_PLUGINS_DIR, file)
        if (not os.path.isdir(file_path) and not file_path.endswith("_plugin.py")) or (
            os.path.isdir(file_path) and not file_path.endswith("_plugin")
        ):
            continue

        try:
            log.info(f"Loading server plugin: {file}")
            mod = load_plugin(file)

            log.info(f"Applying server plugin: {file}")
            apply_plugin(file, mod)
        except:
            log.warn(f"Error while loading a server plugin")
            log.warn(traceback.format_exc())


def getIPConfig():
    try:
        ips = socket.gethostbyname_ex(socket.gethostname())
        ips[2].append(ips[0])
        return ips[2]
    except Exception as e:
        log.exception(e)
        return []


def open_browser():
    config = getConfig()
    ui = config.get("ui", {})
    net = config.get("net", {"listen_port": 9000})
    port = net.get("listen_port", 9000)
    if ui.get("open_browser_on_start", True):
        import webbrowser

        webbrowser.open(f"http://localhost:{port}")<|MERGE_RESOLUTION|>--- conflicted
+++ resolved
@@ -68,7 +68,6 @@
 
 
 def getConfig(default_val=APP_CONFIG_DEFAULTS):
-<<<<<<< HEAD
     config_yaml_path = os.path.join(CONFIG_DIR, 'config.yaml')
     if os.path.isfile(config_yaml_path):
         try:
@@ -106,44 +105,14 @@
         except Exception as e:
             log.warn(traceback.format_exc())
             return default_val
-=======
-    try:
-        config_json_path = os.path.join(CONFIG_DIR, "config.json")
-        if not os.path.exists(config_json_path):
-            config = default_val
-        else:
-            with open(config_json_path, "r", encoding="utf-8") as f:
-                config = json.load(f)
-        if "net" not in config:
-            config["net"] = {}
-        if os.getenv("SD_UI_BIND_PORT") is not None:
-            config["net"]["listen_port"] = int(os.getenv("SD_UI_BIND_PORT"))
-        else:
-            config["net"]["listen_port"] = 9000
-        if os.getenv("SD_UI_BIND_IP") is not None:
-            config["net"]["listen_to_network"] = os.getenv("SD_UI_BIND_IP") == "0.0.0.0"
-        else:
-            config["net"]["listen_to_network"] = True
-        return config
-    except Exception as e:
-        log.warn(traceback.format_exc())
-        return default_val
->>>>>>> e7a2dfa5
 
 
 def setConfig(config):
-<<<<<<< HEAD
     try: # config.yaml
         config_yaml_path = os.path.join(CONFIG_DIR, 'config.yaml')
         yaml.indent(mapping=2, sequence=4, offset=2)
         with open(config_yaml_path, 'w', encoding='utf-8') as f:
             yaml.dump(config, f)
-=======
-    try:  # config.json
-        config_json_path = os.path.join(CONFIG_DIR, "config.json")
-        with open(config_json_path, "w", encoding="utf-8") as f:
-            json.dump(config, f)
->>>>>>> e7a2dfa5
     except:
         log.error(traceback.format_exc())
 

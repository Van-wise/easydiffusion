from pydantic import BaseModel
from typing import Any


class GenerateImageRequest(BaseModel):
    prompt: str = ""
    negative_prompt: str = ""

    seed: int = 42
    width: int = 512
    height: int = 512

    num_outputs: int = 1
    num_inference_steps: int = 50
    guidance_scale: float = 7.5

    init_image: Any = None
    init_image_mask: Any = None
    prompt_strength: float = 0.8
    preserve_init_image_color_profile = False

    sampler_name: str = None  # "ddim", "plms", "heun", "euler", "euler_a", "dpm2", "dpm2_a", "lms"
    hypernetwork_strength: float = 0


class TaskData(BaseModel):
    request_id: str = None
    session_id: str = "session"
    save_to_disk_path: str = None
    vram_usage_level: str = "balanced"  # or "low" or "medium"

    use_face_correction: str = None  # or "GFPGANv1.3"
    use_upscale: str = None  # or "RealESRGAN_x4plus" or "RealESRGAN_x4plus_anime_6B"
    upscale_amount: int = 4  # or 2
    use_stable_diffusion_model: str = "sd-v1-4"
    # use_stable_diffusion_config: str = "v1-inference"
    use_vae_model: str = None
    use_hypernetwork_model: str = None

    show_only_filtered_image: bool = False
<<<<<<< HEAD
    output_format: str = "jpeg"  # or "png" or "webp"
=======
    block_nsfw: bool = False
    output_format: str = "jpeg"  # or "png"
>>>>>>> facfed07
    output_quality: int = 75
    metadata_output_format: str = "txt"  # or "json"
    stream_image_progress: bool = False


class MergeRequest(BaseModel):
    model0: str = None
    model1: str = None
    ratio: float = None
    out_path: str = "mix"
    use_fp16 = True


class Image:
    data: str  # base64
    seed: int
    is_nsfw: bool
    path_abs: str = None

    def __init__(self, data, seed):
        self.data = data
        self.seed = seed

    def json(self):
        return {
            "data": self.data,
            "seed": self.seed,
            "path_abs": self.path_abs,
        }


class Response:
    render_request: GenerateImageRequest
    task_data: TaskData
    images: list

    def __init__(self, render_request: GenerateImageRequest, task_data: TaskData, images: list):
        self.render_request = render_request
        self.task_data = task_data
        self.images = images

    def json(self):
        del self.render_request.init_image
        del self.render_request.init_image_mask

        res = {
            "status": "succeeded",
            "render_request": self.render_request.dict(),
            "task_data": self.task_data.dict(),
            "output": [],
        }

        for image in self.images:
            res["output"].append(image.json())

        return res


class UserInitiatedStop(Exception):
    pass<|MERGE_RESOLUTION|>--- conflicted
+++ resolved
@@ -38,12 +38,8 @@
     use_hypernetwork_model: str = None
 
     show_only_filtered_image: bool = False
-<<<<<<< HEAD
+    block_nsfw: bool = False
     output_format: str = "jpeg"  # or "png" or "webp"
-=======
-    block_nsfw: bool = False
-    output_format: str = "jpeg"  # or "png"
->>>>>>> facfed07
     output_quality: int = 75
     metadata_output_format: str = "txt"  # or "json"
     stream_image_progress: bool = False

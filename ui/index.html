--- conflicted
+++ resolved
@@ -131,19 +131,8 @@
                         </select>
                         <a href="https://github.com/cmdr2/stable-diffusion-ui/wiki/VAE-Variational-Auto-Encoder" target="_blank"><i class="fa-solid fa-circle-question help-btn"><span class="simple-tooltip top-left">Click to learn more about VAEs</span></i></a>
                     </td></tr>
-<<<<<<< HEAD
-                    <tr class="pl-5"><td><label for="hypernetwork_model">Hypernetwork:</i></label></td><td>
-                        <select id="hypernetwork_model" name="hypernetwork_model">
-                            <!-- <option value="" selected>None</option> -->
-                        </select>
-                    </td></tr>
-                    <tr id="hypernetwork_strength_container" class="pl-5"><td><label for="hypernetwork_strength_slider">Hypernetwork Strength:</label></td><td> <input id="hypernetwork_strength_slider" name="hypernetwork_strength_slider" class="editor-slider" value="100" type="range" min="0" max="100"> <input id="hypernetwork_strength" name="hypernetwork_strength" size="4" pattern="^[0-9\.]+$" onkeypress="preventNonNumericalInput(event)"><br/></td></tr></span>
                     <tr id="samplerSelection" class="pl-5"><td><label for="sampler_name">Sampler:</label></td><td>
                         <select id="sampler_name" name="sampler_name">
-=======
-                    <tr id="samplerSelection" class="pl-5"><td><label for="sampler">Sampler:</label></td><td>
-                        <select id="sampler" name="sampler">
->>>>>>> 92030a39
                             <option value="plms">plms</option>
                             <option value="ddim">ddim</option>
                             <option value="heun">heun</option>

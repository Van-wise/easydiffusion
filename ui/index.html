--- conflicted
+++ resolved
@@ -249,23 +249,6 @@
                         <td><label for="hypernetwork_strength_slider">Hypernetwork Strength:</label></td>
                         <td> <input id="hypernetwork_strength_slider" name="hypernetwork_strength_slider" class="editor-slider" value="100" type="range" min="0" max="100"> <input id="hypernetwork_strength" name="hypernetwork_strength" size="4" pattern="^[0-9\.]+$" onkeypress="preventNonNumericalInput(event)"><br/></td>
                     </tr>
-<<<<<<< HEAD
-                    <tr id="tiling_container" class="pl-5"><td><label for="tiling">Seamless Tiling:</label></td><td>
-                        <select id="tiling" name="tiling">
-                            <option value="none" selected>None</option>
-                            <option value="x">Horizontal</option>
-                            <option value="y">Vertical</option>
-                            <option value="xy">Both</option>
-                        </select>
-                        <a href="https://github.com/easydiffusion/easydiffusion/wiki/Seamless-Tiling" target="_blank"><i class="fa-solid fa-circle-question help-btn"><span class="simple-tooltip top-left">Click to learn more about Seamless Tiling</span></i></a>
-                    </td></tr>
-=======
-                    <tr id="embeddings-container" class="pl-5 displayNone">
-                        <td><label for="embeddings-button">Embedding:</label></td>
-                        <td class="diffusers-restart-needed">
-                            <button id="embeddings-button" class="tertiaryButton">Add embedding to prompt</button>
-                        </td>
-                    </tr>
                     <tr id="tiling_container" class="pl-5">
                         <td><label for="tiling">Seamless Tiling:</label></td>
                         <td class="diffusers-restart-needed">
@@ -278,7 +261,6 @@
                             <a href="https://github.com/easydiffusion/easydiffusion/wiki/Seamless-Tiling" target="_blank"><i class="fa-solid fa-circle-question help-btn"><span class="simple-tooltip top-left">Click to learn more about Seamless Tiling</span></i></a>
                         </td>
                     </tr>
->>>>>>> 47b157c2
                     <tr class="pl-5"><td><label for="output_format">Output Format:</label></td><td>
                         <select id="output_format" name="output_format">
                             <option value="jpeg" selected>jpeg</option>

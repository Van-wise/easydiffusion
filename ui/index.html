--- conflicted
+++ resolved
@@ -216,1077 +216,6 @@
 
 <script src="media/main.js?v=3"></script>
 <script>
-<<<<<<< HEAD
-const SOUND_ENABLED_KEY = "soundEnabled"
-const SAVE_TO_DISK_KEY = "saveToDisk"
-const USE_CPU_KEY = "useCPU"
-const USE_FULL_PRECISION_KEY = "useFullPrecision"
-const USE_TURBO_MODE_KEY = "useTurboMode"
-const DISK_PATH_KEY = "diskPath"
-const ADVANCED_PANEL_OPEN_KEY = "advancedPanelOpen"
-const MODIFIERS_PANEL_OPEN_KEY = "modifiersPanelOpen"
-const USE_FACE_CORRECTION_KEY = "useFaceCorrection"
-const USE_UPSCALING_KEY = "useUpscaling"
-const SHOW_ONLY_FILTERED_IMAGE_KEY = "showOnlyFilteredImage"
-const STREAM_IMAGE_PROGRESS_KEY = "streamImageProgress"
-const HEALTH_PING_INTERVAL = 5 // seconds
-const MAX_INIT_IMAGE_DIMENSION = 768
-
-const IMAGE_REGEX = new RegExp('data:image/[A-Za-z]+;base64')
-
-let sessionId = new Date().getTime()
-
-let promptField = document.querySelector('#prompt')
-let numOutputsTotalField = document.querySelector('#num_outputs_total')
-let numOutputsParallelField = document.querySelector('#num_outputs_parallel')
-let numInferenceStepsField = document.querySelector('#num_inference_steps')
-let guidanceScaleSlider = document.querySelector('#guidance_scale_slider')
-let guidanceScaleField = document.querySelector('#guidance_scale')
-let randomSeedField = document.querySelector("#random_seed")
-let seedField = document.querySelector('#seed')
-let widthField = document.querySelector('#width')
-let heightField = document.querySelector('#height')
-let initImageSelector = document.querySelector("#init_image")
-let initImagePreview = document.querySelector("#init_image_preview")
-let maskImageSelector = document.querySelector("#mask")
-let maskImagePreview = document.querySelector("#mask_preview")
-let turboField = document.querySelector('#turbo')
-let useCPUField = document.querySelector('#use_cpu')
-let useFullPrecisionField = document.querySelector('#use_full_precision')
-let saveToDiskField = document.querySelector('#save_to_disk')
-let diskPathField = document.querySelector('#diskPath')
-// let allowNSFWField = document.querySelector("#allow_nsfw")
-let useBetaChannelField = document.querySelector("#use_beta_channel")
-let promptStrengthSlider = document.querySelector('#prompt_strength_slider')
-let promptStrengthField = document.querySelector('#prompt_strength')
-let samplerField = document.querySelector('#sampler')
-let samplerSelectionContainer = document.querySelector("#samplerSelection")
-let useFaceCorrectionField = document.querySelector("#use_face_correction")
-let useUpscalingField = document.querySelector("#use_upscale")
-let upscaleModelField = document.querySelector("#upscale_model")
-let showOnlyFilteredImageField = document.querySelector("#show_only_filtered_image")
-let updateBranchLabel = document.querySelector("#updateBranchLabel")
-let streamImageProgressField = document.querySelector("#stream_image_progress")
-
-let makeImageBtn = document.querySelector('#makeImage')
-let stopImageBtn = document.querySelector('#stopImage')
-
-let imagesContainer = document.querySelector('#current-images')
-let initImagePreviewContainer = document.querySelector('#init_image_preview_container')
-let initImageClearBtn = document.querySelector('.init_image_clear')
-let promptStrengthContainer = document.querySelector('#prompt_strength_container')
-
-// let maskSetting = document.querySelector('#editor-inputs-mask_setting')
-// let maskImagePreviewContainer = document.querySelector('#mask_preview_container')
-// let maskImageClearBtn = document.querySelector('#mask_clear')
-let maskSetting = document.querySelector('#enable_mask')
-
-let editorModifierEntries = document.querySelector('#editor-modifiers-entries')
-let editorModifierTagsList = document.querySelector('#editor-inputs-tags-list')
-let editorTagsContainer = document.querySelector('#editor-inputs-tags-container')
-
-let previewPrompt = document.querySelector('#preview-prompt')
-
-let showConfigToggle = document.querySelector('#configToggleBtn')
-// let configBox = document.querySelector('#config')
-let outputMsg = document.querySelector('#outputMsg')
-let progressBar = document.querySelector("#progressBar")
-
-let soundToggle = document.querySelector('#sound_toggle')
-
-let serverStatusColor = document.querySelector('#server-status-color')
-let serverStatusMsg = document.querySelector('#server-status-msg')
-
-let advancedPanelHandle = document.querySelector("#editor-settings .collapsible")
-let modifiersPanelHandle = document.querySelector("#editor-modifiers .collapsible")
-let inpaintingEditorContainer = document.querySelector('#inpaintingEditor')
-let inpaintingEditor = new DrawingBoard.Board('inpaintingEditor', {
-    color: "#ffffff",
-    background: false,
-    size: 30,
-    webStorage: false,
-    controls: [{'DrawingMode': {'filler': false}}, 'Size', 'Navigation']
-})
-let inpaintingEditorCanvasBackground = document.querySelector('.drawing-board-canvas-wrapper')
-// let inpaintingEditorControls = document.querySelector('.drawing-board-controls')
-
-// let inpaintingEditorMetaControl = document.createElement('div')
-// inpaintingEditorMetaControl.className = 'drawing-board-control'
-// let initImageClearBtnToolbar = document.createElement('button')
-// initImageClearBtnToolbar.className = 'init_image_clear'
-// initImageClearBtnToolbar.innerHTML = 'Remove Image'
-// inpaintingEditorMetaControl.appendChild(initImageClearBtnToolbar)
-// inpaintingEditorControls.appendChild(inpaintingEditorMetaControl)
-
-let maskResetButton = document.querySelector('.drawing-board-control-navigation-reset')
-maskResetButton.innerHTML = 'Clear'
-maskResetButton.style.fontWeight = 'normal'
-maskResetButton.style.fontSize = '10pt'
-
-let serverStatus = 'offline'
-let activeTags = []
-let lastPromptUsed = ''
-let taskStopped = true
-let batchesDone = 0
-
-function getLocalStorageItem(key, fallback) {
-    let item = localStorage.getItem(key)
-    if (item === null) {
-        return fallback
-    }
-
-    return item
-}
-
-function getLocalStorageBoolItem(key, fallback) {
-    let item = localStorage.getItem(key)
-    if (item === null) {
-        return fallback
-    }
-
-    return (item === 'true' ? true : false)
-}
-
-function handleBoolSettingChange(key) {
-    return function(e) {
-        localStorage.setItem(key, e.target.checked.toString())
-    }
-}
-
-function handleStringSettingChange(key) {
-    return function(e) {
-        localStorage.setItem(key, e.target.value.toString())
-    }
-}
-
-function isSoundEnabled() {
-    return getLocalStorageBoolItem(SOUND_ENABLED_KEY, true)
-}
-
-function isFaceCorrectionEnabled() {
-    return getLocalStorageBoolItem(USE_FACE_CORRECTION_KEY, false)
-}
-
-function isUpscalingEnabled() {
-    return getLocalStorageBoolItem(USE_UPSCALING_KEY, false)
-}
-
-function isShowOnlyFilteredImageEnabled() {
-    return getLocalStorageBoolItem(SHOW_ONLY_FILTERED_IMAGE_KEY, true)
-}
-
-function isSaveToDiskEnabled() {
-    return getLocalStorageBoolItem(SAVE_TO_DISK_KEY, false)
-}
-
-function isUseCPUEnabled() {
-    return getLocalStorageBoolItem(USE_CPU_KEY, false)
-}
-
-function isUseFullPrecisionEnabled() {
-    return getLocalStorageBoolItem(USE_FULL_PRECISION_KEY, false)
-}
-
-function isUseTurboModeEnabled() {
-    return getLocalStorageBoolItem(USE_TURBO_MODE_KEY, true)
-}
-
-function getSavedDiskPath() {
-    return getLocalStorageItem(DISK_PATH_KEY, '')
-}
-
-function isAdvancedPanelOpenEnabled() {
-    return getLocalStorageBoolItem(ADVANCED_PANEL_OPEN_KEY, false)
-}
-
-function isModifiersPanelOpenEnabled() {
-    return getLocalStorageBoolItem(MODIFIERS_PANEL_OPEN_KEY, false)
-}
-
-function isStreamImageProgressEnabled() {
-    return getLocalStorageBoolItem(STREAM_IMAGE_PROGRESS_KEY, false)
-}
-
-function setStatus(statusType, msg, msgType) {
-    if (statusType !== 'server') {
-        return;
-    }
-
-    if (msgType == 'error') {
-        // msg = '<span style="color: red">' + msg + '<span>'
-        serverStatusColor.style.color = 'red'
-        serverStatusMsg.style.color = 'red'
-        serverStatusMsg.innerHTML = 'Stable Diffusion has stopped'
-    } else if (msgType == 'success') {
-        // msg = '<span style="color: green">' + msg + '<span>'
-        serverStatusColor.style.color = 'green'
-        serverStatusMsg.style.color = 'green'
-        serverStatusMsg.innerHTML = 'Stable Diffusion is ready'
-        serverStatus = 'online'
-    }
-}
-
-function logMsg(msg, level) {
-    if (level === 'error') {
-        outputMsg.innerHTML = '<span style="color: red">Error: ' + msg + '</span>'
-    } else if (level === 'warn') {
-        outputMsg.innerHTML = '<span style="color: orange">Warning: ' + msg + '</span>'
-    } else {
-        outputMsg.innerHTML = msg
-    }
-
-    console.log(level, msg)
-}
-
-function logError(msg, res) {
-    logMsg(msg, 'error')
-
-    console.log('request error', res)
-    setStatus('request', 'error', 'error')
-}
-
-function playSound() {
-    const audio = new Audio('/media/ding.mp3')
-    audio.volume = 0.2
-    audio.play()
-}
-
-async function healthCheck() {
-    try {
-        let res = await fetch('/ping')
-        res = await res.json()
-
-        if (res[0] == 'OK') {
-            setStatus('server', 'online', 'success')
-        } else {
-            setStatus('server', 'offline', 'error')
-        }
-    } catch (e) {
-        setStatus('server', 'offline', 'error')
-    }
-}
-
-function makeImageElement(width, height) {
-    let imgItem = document.createElement('div')
-    imgItem.className = 'imgItem'
-
-    let img = document.createElement('img')
-    img.width = parseInt(width)
-    img.height = parseInt(height)
-
-    imgItem.appendChild(img)
-    imagesContainer.appendChild(imgItem)
-
-    return imgItem
-}
-
-// makes a single image. don't call this directly, use makeImage() instead
-async function doMakeImage(reqBody, batchCount) {
-    if (taskStopped) {
-        return
-    }
-
-    let res = ''
-    let seed = reqBody['seed']
-    let numOutputs = parseInt(reqBody['num_outputs'])
-
-    let images = []
-
-    function makeImageContainers(numImages) {
-        for (let i = images.length; i < numImages; i++) {
-            images.push(makeImageElement(reqBody.width, reqBody.height))
-        }
-    }
-
-    try {
-        res = await fetch('/image', {
-            method: 'POST',
-            headers: {
-                'Content-Type': 'application/json'
-            },
-            body: JSON.stringify(reqBody)
-        })
-
-        let reader = res.body.getReader()
-        let textDecoder = new TextDecoder()
-        let finalJSON = ''
-        let prevTime = -1
-        while (true) {
-            try {
-                let t = new Date().getTime()
-
-                const {value, done} = await reader.read()
-                if (done) {
-                    break
-                }
-
-                let timeTaken = (prevTime === -1 ? -1 : t - prevTime)
-
-                let jsonStr = textDecoder.decode(value)
-
-                try {
-                    let stepUpdate = JSON.parse(jsonStr)
-
-                    if (stepUpdate.step === undefined) {
-                        finalJSON += jsonStr
-                    } else {
-                        let batchSize = stepUpdate.total_steps
-                        let overallStepCount = stepUpdate.step + batchesDone * batchSize
-                        let totalSteps = batchCount * batchSize
-                        let percent = 100 * (overallStepCount / totalSteps)
-                        percent = (percent > 100 ? 100 : percent)
-                        percent = percent.toFixed(0)
-
-                        stepsRemaining = totalSteps - overallStepCount
-                        stepsRemaining = (stepsRemaining < 0 ? 0 : stepsRemaining)
-                        timeRemaining = (timeTaken === -1 ? '' : stepsRemaining * timeTaken) // ms
-
-                        outputMsg.innerHTML = `Batch ${batchesDone+1} of ${batchCount}`
-                        progressBar.innerHTML = `Generating image(s): ${percent}%`
-
-                        if (timeTaken !== -1) {
-                            progressBar.innerHTML += `<br>Time remaining (approx): ${millisecondsToStr(timeRemaining)}`
-                        }
-                        progressBar.style.display = 'block'
-
-                        if (stepUpdate.output !== undefined) {
-                            makeImageContainers(numOutputs)
-
-                            for (idx in stepUpdate.output) {
-                                let imgItem = images[idx]
-                                let img = imgItem.firstChild
-                                let tmpImageData = stepUpdate.output[idx]
-                                img.src = tmpImageData['path'] + '?t=' + new Date().getTime()
-                            }
-                        }
-                    }
-                } catch (e) {
-                    finalJSON += jsonStr
-                }
-
-                prevTime = t
-            } catch (e) {
-                logError('Stable Diffusion had an error. Please check the logs in the command-line window.', res)
-                res = undefined
-                throw e
-            }
-        }
-
-        if (res.status != 200) {
-            if (serverStatus === 'online') {
-                logError('Stable Diffusion had an error: ' + await res.text(), res)
-            } else {
-                logError("Stable Diffusion is still starting up, please wait. If this goes on beyond a few minutes, Stable Diffusion has probably crashed. Please check the error message in the command-line window.", res)
-            }
-            res = undefined
-            progressBar.style.display = 'none'
-        } else {
-            res = JSON.parse(finalJSON)
-            progressBar.style.display = 'none'
-
-            if (res.status !== 'succeeded') {
-                let msg = ''
-                if (res.detail !== undefined) {
-                    msg = res.detail
-
-                    if (msg.toLowerCase().includes('out of memory')) {
-                        msg += `<br/><br/>
-                                <b>Suggestions</b>:
-                                <br/>
-                                1. If you have set an initial image, please try reducing its dimension to ${MAX_INIT_IMAGE_DIMENSION}x${MAX_INIT_IMAGE_DIMENSION} or smaller.<br/>
-                                2. Try disabling the '<em>Turbo mode</em>' under '<em>Advanced Settings</em>'.<br/>
-                                3. Try generating a smaller image.<br/>`
-                    }
-                } else {
-                    msg = res
-                }
-                logError(msg, res)
-                res = undefined
-            }
-        }
-    } catch (e) {
-        console.log('request error', e)
-        logError('Stable Diffusion had an error. Please check the logs in the command-line window. <br/><br/>' + e + '<br/><pre>' + e.stack + '</pre>', res)
-        setStatus('request', 'error', 'error')
-        progressBar.style.display = 'none'
-        res = undefined
-    }
-
-    if (!res) {
-        return false
-    }
-
-    lastPromptUsed = reqBody['prompt']
-
-    makeImageContainers(res.output.length)
-
-    for (let idx in res.output) {
-        let imgBody = ''
-        let seed = 0
-
-        try {
-            let imgData = res.output[idx]
-            imgBody = imgData.data
-            seed = imgData.seed
-        } catch (e) {
-            console.log(imgBody)
-            setStatus('request', 'invalid image', 'error')
-            continue
-        }
-
-        let imgItem = images[idx]
-        let img = imgItem.firstChild
-
-        img.src = imgBody
-
-        let imgItemInfo = document.createElement('span')
-        imgItemInfo.className = 'imgItemInfo'
-
-        let imgSeedLabel = document.createElement('span')
-        imgSeedLabel.className = 'imgSeedLabel'
-        imgSeedLabel.innerHTML = 'Seed: ' + seed
-
-        let imgUseBtn = document.createElement('button')
-        imgUseBtn.className = 'imgUseBtn'
-        imgUseBtn.innerHTML = 'Use as Input'
-
-        let imgSaveBtn = document.createElement('button')
-        imgSaveBtn.className = 'imgSaveBtn'
-        imgSaveBtn.innerHTML = 'Download'
-
-        imgItem.appendChild(imgItemInfo)
-        imgItemInfo.appendChild(imgSeedLabel)
-        imgItemInfo.appendChild(imgUseBtn)
-        imgItemInfo.appendChild(imgSaveBtn)
-
-        imgUseBtn.addEventListener('click', function() {
-            initImageSelector.value = null
-            initImagePreview.src = imgBody
-
-            initImagePreviewContainer.style.display = 'block'
-            inpaintingEditorContainer.style.display = 'none'
-            promptStrengthContainer.style.display = 'block'
-            maskSetting.checked = false
-
-            // maskSetting.style.display = 'block'
-
-            randomSeedField.checked = false
-            seedField.value = seed
-            seedField.disabled = false
-        })
-
-        imgSaveBtn.addEventListener('click', function() {
-            let imgDownload = document.createElement('a')
-            imgDownload.download = createFileName();
-            imgDownload.href = imgBody
-            imgDownload.click()
-        })
-
-        imgItem.addEventListener('mouseenter', function() {
-            imgItemInfo.style.opacity = 1
-        })
-
-        imgItem.addEventListener('mouseleave', function() {
-            imgItemInfo.style.opacity = 0.5
-        })
-    }
-
-    return true
-}
-
-function validateInput() {
-    let width = parseInt(widthField.value)
-    let height = parseInt(heightField.value)
-
-    if (IMAGE_REGEX.test(initImagePreview.src)) {
-        if (initImagePreview.naturalWidth > MAX_INIT_IMAGE_DIMENSION || initImagePreview.naturalHeight > MAX_INIT_IMAGE_DIMENSION) {
-            return {'isValid': false, 'warning': `The dimensions of your initial image are very large, and can cause 'Out of Memory' errors! Please ensure that its dimensions are equal (or smaller) than the desired output image.
-                    <br/><br/>
-                    Your initial image size is ${initImagePreview.naturalWidth}x${initImagePreview.naturalHeight} pixels. Please try to keep it smaller than ${MAX_INIT_IMAGE_DIMENSION}x${MAX_INIT_IMAGE_DIMENSION}.`}
-        }
-    }
-
-    return {'isValid': true}
-}
-
-async function makeImage() {
-    if (serverStatus !== 'online') {
-        logError('The server is still starting up..')
-        return
-    }
-
-    let validation = validateInput()
-    if (validation['isValid']) {
-        outputMsg.innerHTML = 'Starting..'
-    } else {
-        if (validation['error']) {
-            logError(validation['error'])
-            return
-        } else if (validation['warning']) {
-            logMsg(validation['warning'], 'warn')
-        }
-    }
-
-    setStatus('request', 'fetching..')
-
-    makeImageBtn.innerHTML = 'Processing..'
-    makeImageBtn.disabled = true
-    makeImageBtn.style.display = 'none'
-    stopImageBtn.style.display = 'block'
-
-    taskStopped = false
-    batchesDone = 0
-
-    let seed = (randomSeedField.checked ? Math.floor(Math.random() * 10000000) : parseInt(seedField.value))
-    let numOutputsTotal = parseInt(numOutputsTotalField.value)
-    let numOutputsParallel = parseInt(numOutputsParallelField.value)
-    let batchCount = Math.ceil(numOutputsTotal / numOutputsParallel)
-    let batchSize = numOutputsParallel
-
-    let streamImageProgress = (numOutputsTotal > 50 ? false : streamImageProgressField.checked)
-
-    let prompt = promptField.value
-    if (activeTags.length > 0) {
-        let promptTags = activeTags.join(", ")
-        prompt += ", " + promptTags
-    }
-
-    previewPrompt.innerHTML = prompt
-
-    let reqBody = {
-        session_id: sessionId,
-        prompt: prompt,
-        num_outputs: batchSize,
-        num_inference_steps: numInferenceStepsField.value,
-        guidance_scale: guidanceScaleField.value,
-        width: widthField.value,
-        height: heightField.value,
-        // allow_nsfw: allowNSFWField.checked,
-        turbo: turboField.checked,
-        use_cpu: useCPUField.checked,
-        use_full_precision: useFullPrecisionField.checked,
-        stream_progress_updates: true,
-        stream_image_progress: streamImageProgress,
-        show_only_filtered_image: showOnlyFilteredImageField.checked
-    }
-
-    if (IMAGE_REGEX.test(initImagePreview.src)) {
-        reqBody['init_image'] = initImagePreview.src
-        reqBody['prompt_strength'] = promptStrengthField.value
-
-        // if (IMAGE_REGEX.test(maskImagePreview.src)) {
-        //     reqBody['mask'] = maskImagePreview.src
-        // }
-        if (maskSetting.checked) {
-            reqBody['mask'] = inpaintingEditor.getImg()
-        }
-
-        reqBody['sampler'] = 'ddim'
-    } else {
-        reqBody['sampler'] = samplerField.value
-    }
-
-    if (saveToDiskField.checked && diskPathField.value.trim() !== '') {
-        reqBody['save_to_disk_path'] = diskPathField.value.trim()
-    }
-
-    if (useFaceCorrectionField.checked) {
-        reqBody['use_face_correction'] = 'GFPGANv1.3'
-    }
-
-    if (useUpscalingField.checked) {
-        reqBody['use_upscale'] = upscaleModelField.value
-    }
-
-    let time = new Date().getTime()
-    imagesContainer.innerHTML = ''
-
-    let successCount = 0
-
-    for (let i = 0; i < batchCount; i++) {
-        reqBody['seed'] = seed + (i * batchSize)
-
-        let success = await doMakeImage(reqBody, batchCount)
-        batchesDone++
-
-        if (success) {
-            outputMsg.innerHTML = 'Processed batch ' + (i+1) + '/' + batchCount
-            successCount++
-        }
-    }
-
-    makeImageBtn.innerHTML = 'Make Image'
-    makeImageBtn.disabled = false
-    makeImageBtn.style.display = 'block'
-    stopImageBtn.style.display = 'none'
-
-    if (isSoundEnabled()) {
-        playSound()
-    }
-
-    time = new Date().getTime() - time
-    time /= 1000
-
-    if (successCount === batchCount) {
-        outputMsg.innerHTML = 'Processed ' + numOutputsTotal + ' images in ' + time + ' seconds'
-
-        setStatus('request', 'done', 'success')
-    }
-
-    if (randomSeedField.checked) {
-        seedField.value = seed
-    }
-}
-
-// create a file name with embedded prompt and metadata
-// for easier cateloging and comparison
-function createFileName() {
-
-    // Most important information is the prompt
-    let underscoreName = lastPromptUsed.replace(/[^a-zA-Z0-9]/g, '_')
-    underscoreName = underscoreName.substring(0, 100)
-    const seed = seedField.value
-    const steps = numInferenceStepsField.value
-    const guidance =  guidanceScaleField.value
-
-    // name and the top level metadata
-    let fileName = `${underscoreName}_Seed-${seed}_Steps-${steps}_Guidance-${guidance}`
-
-    // add the tags
-    // let tags = [];
-    // let tagString = '';
-    // document.querySelectorAll(modifyTagsSelector).forEach(function(tag) {
-    //     tags.push(tag.innerHTML);
-    // })
-
-    // join the tags with a pipe
-    // if (activeTags.length > 0) {
-    //     tagString = '_Tags-';
-    //     tagString += tags.join('|');
-    // }
-
-    // // append empty or populated tags
-    // fileName += `${tagString}`;
-
-    // add the file extension
-    fileName += `.png`
-
-    return fileName
-}
-
-stopImageBtn.addEventListener('click', async function() {
-    try {
-        let res = await fetch('/image/stop')
-    } catch (e) {
-        console.log(e)
-    }
-
-    stopImageBtn.style.display = 'none'
-    makeImageBtn.style.display = 'block'
-
-    taskStopped = true
-})
-
-soundToggle.addEventListener('click', handleBoolSettingChange(SOUND_ENABLED_KEY))
-soundToggle.checked = isSoundEnabled()
-
-saveToDiskField.checked = isSaveToDiskEnabled()
-diskPathField.disabled = !saveToDiskField.checked
-
-useFaceCorrectionField.addEventListener('click', handleBoolSettingChange(USE_FACE_CORRECTION_KEY))
-useFaceCorrectionField.checked = isFaceCorrectionEnabled()
-
-useUpscalingField.checked = isUpscalingEnabled()
-upscaleModelField.disabled = !useUpscalingField.checked
-
-showOnlyFilteredImageField.addEventListener('click', handleBoolSettingChange(SHOW_ONLY_FILTERED_IMAGE_KEY))
-showOnlyFilteredImageField.checked = isShowOnlyFilteredImageEnabled()
-
-useCPUField.addEventListener('click', handleBoolSettingChange(USE_CPU_KEY))
-useCPUField.checked = isUseCPUEnabled()
-
-useFullPrecisionField.addEventListener('click', handleBoolSettingChange(USE_FULL_PRECISION_KEY))
-useFullPrecisionField.checked = isUseFullPrecisionEnabled()
-
-turboField.addEventListener('click', handleBoolSettingChange(USE_TURBO_MODE_KEY))
-turboField.checked = isUseTurboModeEnabled()
-
-streamImageProgressField.addEventListener('click', handleBoolSettingChange(STREAM_IMAGE_PROGRESS_KEY))
-streamImageProgressField.checked = isStreamImageProgressEnabled()
-
-diskPathField.addEventListener('change', handleStringSettingChange(DISK_PATH_KEY))
-
-saveToDiskField.addEventListener('click', function(e) {
-    diskPathField.disabled = !this.checked
-    handleBoolSettingChange(SAVE_TO_DISK_KEY)(e)
-})
-
-useUpscalingField.addEventListener('click', function(e) {
-    upscaleModelField.disabled = !this.checked
-    handleBoolSettingChange(USE_UPSCALING_KEY)(e)
-})
-
-function setPanelOpen(panelHandle) {
-    let panelContents = panelHandle.nextElementSibling
-    panelHandle.classList.add('active')
-    panelContents.style.display = 'block'
-}
-
-if (isAdvancedPanelOpenEnabled()) {
-    setPanelOpen(advancedPanelHandle)
-}
-
-if (isModifiersPanelOpenEnabled()) {
-    setPanelOpen(modifiersPanelHandle)
-}
-
-makeImageBtn.addEventListener('click', makeImage)
-
-
-function updateGuidanceScale() {
-    guidanceScaleField.value = guidanceScaleSlider.value / 10
-}
-
-function updateGuidanceScaleSlider() {
-    if (guidanceScaleField.value < 0) {
-        guidanceScaleField.value = 0
-    } else if (guidanceScaleField.value > 50) {
-        guidanceScaleField.value = 50
-    }
-
-    guidanceScaleSlider.value = guidanceScaleField.value * 10
-}
-
-guidanceScaleSlider.addEventListener('input', updateGuidanceScale)
-guidanceScaleField.addEventListener('input', updateGuidanceScaleSlider)
-updateGuidanceScale()
-
-function updatePromptStrength() {
-    promptStrengthField.value = promptStrengthSlider.value / 100
-}
-
-function updatePromptStrengthSlider() {
-    if (promptStrengthField.value < 0) {
-        promptStrengthField.value = 0
-    } else if (promptStrengthField.value > 0.99) {
-        promptStrengthField.value = 0.99
-    }
-
-    promptStrengthSlider.value = promptStrengthField.value * 100
-}
-
-promptStrengthSlider.addEventListener('input', updatePromptStrength)
-promptStrengthField.addEventListener('input', updatePromptStrengthSlider)
-updatePromptStrength()
-
-useBetaChannelField.addEventListener('click', async function(e) {
-    if (serverStatus !== 'online') {
-        logError('The server is still starting up..')
-        alert('The server is still starting up..')
-        e.preventDefault()
-        return false
-    }
-
-    let updateBranch = (this.checked ? 'beta' : 'main')
-
-    try {
-        let res = await fetch('/app_config', {
-            method: 'POST',
-            headers: {
-                'Content-Type': 'application/json'
-            },
-            body: JSON.stringify({
-                'update_branch': updateBranch
-            })
-        })
-        res = await res.json()
-
-        console.log('set config status response', res)
-    } catch (e) {
-        console.log('set config status error', e)
-    }
-})
-
-async function getAppConfig() {
-    try {
-        let res = await fetch('/app_config')
-        config = await res.json()
-
-        if (config.update_branch === 'beta') {
-            useBetaChannelField.checked = true
-            updateBranchLabel.innerHTML = "(beta)"
-        }
-
-        console.log('get config status response', config)
-    } catch (e) {
-        console.log('get config status error', e)
-    }
-}
-
-function checkRandomSeed() {
-    if (randomSeedField.checked) {
-        seedField.disabled = true
-        seedField.value = "0"
-    } else {
-        seedField.disabled = false
-    }
-}
-randomSeedField.addEventListener('input', checkRandomSeed)
-checkRandomSeed()
-
-function showInitImagePreview() {
-    if (initImageSelector.files.length === 0) {
-        initImagePreviewContainer.style.display = 'none'
-        // inpaintingEditorContainer.style.display = 'none'
-        promptStrengthContainer.style.display = 'none'
-        // maskSetting.style.display = 'none'
-        return
-    }
-
-    let reader = new FileReader()
-    let file = initImageSelector.files[0]
-
-    reader.addEventListener('load', function() {
-        initImagePreview.src = reader.result
-        initImagePreviewContainer.style.display = 'block'
-        inpaintingEditorContainer.style.display = 'none'
-        promptStrengthContainer.style.display = 'block'
-        samplerSelectionContainer.style.display = 'none'
-        // maskSetting.checked = false
-    })
-
-    if (file) {
-        reader.readAsDataURL(file)
-    }
-}
-initImageSelector.addEventListener('change', showInitImagePreview)
-showInitImagePreview()
-
-initImagePreview.addEventListener('load', function() {
-    inpaintingEditorCanvasBackground.style.backgroundImage = "url('" + this.src + "')"
-    // maskSetting.style.display = 'block'
-    // inpaintingEditorContainer.style.display = 'block'
-})
-
-initImageClearBtn.addEventListener('click', function() {
-    initImageSelector.value = null
-    // maskImageSelector.value = null
-
-    initImagePreview.src = ''
-    // maskImagePreview.src = ''
-    maskSetting.checked = false
-
-    initImagePreviewContainer.style.display = 'none'
-    // inpaintingEditorContainer.style.display = 'none'
-    // maskImagePreviewContainer.style.display = 'none'
-
-    // maskSetting.style.display = 'none'
-
-    promptStrengthContainer.style.display = 'none'
-    samplerSelectionContainer.style.display = 'block'
-})
-
-maskSetting.addEventListener('click', function() {
-    inpaintingEditorContainer.style.display = (this.checked ? 'block' : 'none')
-})
-
-// function showMaskImagePreview() {
-//     if (maskImageSelector.files.length === 0) {
-//         // maskImagePreviewContainer.style.display = 'none'
-//         return
-//     }
-
-//     let reader = new FileReader()
-//     let file = maskImageSelector.files[0]
-
-//     reader.addEventListener('load', function() {
-//         // maskImagePreview.src = reader.result
-//         // maskImagePreviewContainer.style.display = 'block'
-//     })
-
-//     if (file) {
-//         reader.readAsDataURL(file)
-//     }
-// }
-// maskImageSelector.addEventListener('change', showMaskImagePreview)
-// showMaskImagePreview()
-
-// maskImageClearBtn.addEventListener('click', function() {
-//     maskImageSelector.value = null
-//     maskImagePreview.src = ''
-//     // maskImagePreviewContainer.style.display = 'none'
-// })
-
-// https://stackoverflow.com/a/8212878
-function millisecondsToStr(milliseconds) {
-    function numberEnding (number) {
-        return (number > 1) ? 's' : '';
-    }
-
-    var temp = Math.floor(milliseconds / 1000);
-    var hours = Math.floor((temp %= 86400) / 3600);
-    var s = ''
-    if (hours) {
-        s += hours + ' hour' + numberEnding(hours) + ' ';
-    }
-    var minutes = Math.floor((temp %= 3600) / 60);
-    if (minutes) {
-        s += minutes + ' minute' + numberEnding(minutes) + ' ';
-    }
-    var seconds = temp % 60;
-    if (!hours && minutes < 4 && seconds) {
-        s += seconds + ' second' + numberEnding(seconds);
-    }
-
-    return s;
-}
-</script>
-<script>
-function createCollapsibles(node) {
-    if (!node) {
-        node = document
-    }
-
-    let collapsibles = node.querySelectorAll(".collapsible")
-    collapsibles.forEach(function(c) {
-        let handle = document.createElement('span')
-        handle.className = 'collapsible-handle'
-
-        if (c.className.indexOf('active') !== -1) {
-            handle.innerHTML = '&#x2796;' // minus
-        } else {
-            handle.innerHTML = '&#x2795;' // plus
-        }
-        c.insertBefore(handle, c.firstChild)
-
-        c.addEventListener('click', function() {
-            this.classList.toggle("active")
-            let content = this.nextElementSibling
-            if (content.style.display === "block") {
-                content.style.display = "none"
-                handle.innerHTML = '&#x2795;' // plus
-            } else {
-                content.style.display = "block"
-                handle.innerHTML = '&#x2796;' // minus
-            }
-
-            if (this == advancedPanelHandle) {
-                let state = (content.style.display === 'block' ? 'true' : 'false')
-                localStorage.setItem(ADVANCED_PANEL_OPEN_KEY, state)
-            } else if (this == modifiersPanelHandle) {
-                let state = (content.style.display === 'block' ? 'true' : 'false')
-                localStorage.setItem(MODIFIERS_PANEL_OPEN_KEY, state)
-            }
-        })
-    })
-}
-createCollapsibles()
-
-function refreshTagsList() {
-    editorModifierTagsList.innerHTML = ''
-
-    if (activeTags.length == 0) {
-        editorTagsContainer.style.display = 'none'
-        return
-    } else {
-        editorTagsContainer.style.display = 'block'
-    }
-
-    activeTags.forEach(function(tag) {
-        let el = document.createElement('div')
-        el.className = 'prompt-modifier-tag'
-        el.innerHTML = tag
-
-        editorModifierTagsList.appendChild(el)
-
-        el.addEventListener('click', function() {
-            let idx = activeTags.indexOf(tag)
-            if (idx !== -1) {
-                activeTags.splice(idx, 1)
-                refreshTagsList()
-            }
-        })
-    })
-
-    let brk = document.createElement('br')
-    brk.style.clear = 'both'
-    editorModifierTagsList.appendChild(brk)
-}
-
-async function getDiskPath() {
-    try {
-        let diskPath = getSavedDiskPath()
-
-        if (diskPath !== '') {
-            diskPathField.value = diskPath
-            return
-        }
-
-        let res = await fetch('/output_dir')
-        if (res.status === 200) {
-            res = await res.json()
-            res = res[0]
-
-            document.querySelector('#diskPath').value = res
-        }
-    } catch (e) {
-        console.log('error fetching output dir path', e)
-    }
-}
-
-async function loadModifiers() {
-    try {
-        let res = await fetch('/modifiers.json')
-        if (res.status === 200) {
-            res = await res.json()
-
-            res.forEach(function(m) {
-                let title = m[0]
-                let modifiers = m[1]
-
-                let titleEl = document.createElement('h5')
-                titleEl.className = 'collapsible'
-                titleEl.innerHTML = title
-
-                let modifiersEl = document.createElement('div')
-                modifiersEl.classList.add('collapsible-content', 'editor-modifiers-leaf')
-
-                modifiers.forEach(function(modifier) {
-                    let tagEl = document.createElement('div')
-                    tagEl.className = 'prompt-modifier-tag'
-                    tagEl.innerHTML = modifier
-
-                    modifiersEl.appendChild(tagEl)
-
-                    tagEl.addEventListener('click', function() {
-                        if (activeTags.includes(modifier)) {
-                            return
-                        }
-
-                        activeTags.push(modifier)
-                        refreshTagsList()
-                    })
-                })
-                let brk = document.createElement('br')
-                brk.style.clear = 'both'
-                modifiersEl.appendChild(brk)
-
-                let e = document.createElement('div')
-                e.appendChild(titleEl)
-                e.appendChild(modifiersEl)
-
-                editorModifierEntries.appendChild(e)
-            })
-
-            createCollapsibles(editorModifierEntries)
-        }
-    } catch (e) {
-        console.log('error fetching modifiers', e)
-    }
-}
-
-=======
->>>>>>> a39e0a19
 async function init() {
     await loadModifiers()
     await getDiskPath()

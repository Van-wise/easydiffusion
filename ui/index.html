<!DOCTYPE html>
<html>
<head>
    <title>Easy Diffusion</title>
    <meta name="viewport" content="width=device-width, initial-scale=1.0">
    <meta name="theme-color" content="#673AB6">
    <link rel="icon" type="image/png" href="/media/images/favicon-16x16.png" sizes="16x16">
    <link rel="icon" type="image/png" href="/media/images/favicon-32x32.png" sizes="32x32">
    <link rel="stylesheet" href="/media/css/jquery-confirm.min.css">
    <link rel="stylesheet" href="/media/css/fonts.css">
    <link rel="stylesheet" href="/media/css/themes.css">
    <link rel="stylesheet" href="/media/css/main.css">
    <link rel="stylesheet" href="/media/css/auto-save.css">
    <link rel="stylesheet" href="/media/css/modifier-thumbnails.css">
    <link rel="stylesheet" href="/media/css/fontawesome-all.min.css">
    <link rel="stylesheet" href="/media/css/image-editor.css">
    <link rel="stylesheet" href="/media/css/searchable-models.css">
    <link rel="stylesheet" href="/media/css/image-modal.css">
    <link rel="stylesheet" href="/media/css/plugins.css">
    <link rel="manifest" href="/media/manifest.webmanifest">
    <script src="/media/js/jquery-3.6.1.min.js"></script>
    <script src="/media/js/jquery-confirm.min.js"></script>
    <script src="/media/js/jszip.min.js"></script>
    <script src="/media/js/FileSaver.min.js"></script>
    <script src="/media/js/marked.min.js"></script>
</head>
<body>
<div id="container">
    <div id="top-nav">
        <div id="logo">
            <h1>
                <img id="logo_img" src="/media/images/icon-512x512.png" >
                Easy Diffusion
                <small><span id="version">v2.5.44</span> <span id="updateBranchLabel"></span></small>
            </h1>
        </div>
        <div id="server-status">
            <div id="server-status-color">●</div>
            <span id="server-status-msg">Stable Diffusion is starting..</span>
        </div>
        <div id="tab-container" class="tab-container">
            <span id="tab-main" class="tab active">
                <span><i class="fa fa-image icon"></i> Generate</span>
            </span>
            <span id="tab-settings" class="tab">
                <span><i class="fa fa-gear icon"></i> Settings</span>
            </span>
            <span id="tab-about" class="tab">
                <span><i class="fa fa-comments icon"></i> Help & Community</span>
            </span>
        </div>
    </div>

    <div id="tab-content-wrapper">
        <div id="tab-content-main" class="tab-content active flex-container">
        <div id="editor">
            <div id="editor-inputs">
                <div id="editor-inputs-prompt" class="row">
                    <label for="prompt"><b>Enter Prompt</b></label> <small>or</small> <button id="promptsFromFileBtn" class="tertiaryButton">Load from a file</button>
                    <textarea id="prompt" class="col-free">a photograph of an astronaut riding a horse</textarea>
                    <input id="prompt_from_file" name="prompt_from_file" type="file" /> <!-- hidden -->
                    <label for="negative_prompt" class="collapsible" id="negative_prompt_handle">
                        Negative Prompt
                        <a href="https://github.com/easydiffusion/easydiffusion/wiki/Writing-prompts#negative-prompts" target="_blank"><i class="fa-solid fa-circle-question help-btn"><span class="simple-tooltip top">Click to learn more about Negative Prompts</span></i></a>
                        <small>(optional)</small>
                    </label>
                    <label for="image-modifiers" data-active="false" id="image-modifier-dropdown">
                        Image Modifiers
                        <small>(optional)</small>
                    </label>
                    <div class="collapsible-content">
                        <textarea id="negative_prompt" name="negative_prompt" placeholder="list the things to remove from the image (e.g. fog, green)"></textarea>
                    </div>
                </div>

                <div id="editor-inputs-init-image" class="row">
                    <label for="init_image">Initial Image (img2img) <small>(optional)</small> </label>

                    <div id="init_image_preview_container" class="image_preview_container">
                        <div id="init_image_wrapper">
                            <img id="init_image_preview" src="" crossorigin="anonymous" />
                            <span id="init_image_size_box" class="img_bottom_label"></span>
                            <button class="init_image_clear image_clear_btn"><i class="fa-solid fa-xmark"></i></button>
                        </div>
                        <div id="init_image_buttons">
                            <div class="button">
                                <i class="fa-regular fa-folder-open"></i>
                                Browse
                                <input id="init_image" name="init_image" type="file" />
                            </div>
                            <div id="init_image_button_draw" class="button">
                                <i class="fa-solid fa-pencil"></i>
                                Draw
                            </div>
                            <div id="inpaint_button_container">
                                <div id="init_image_button_inpaint" class="button">
                                    <i class="fa-solid fa-paintbrush"></i>
                                    Inpaint
                                </div>
                                <input id="enable_mask" name="enable_mask" type="checkbox">
                            </div>
                        </div>
                    </div>

                    <div id="apply_color_correction_setting" class="pl-5"><input id="apply_color_correction" name="apply_color_correction" type="checkbox"> <label for="apply_color_correction">Preserve color profile <small>(helps during inpainting)</small></label></div>

                </div>

                <div id="editor-inputs-tags-container" class="row">
                    <label>Image Modifiers <i class="fa-solid fa-circle-question help-btn"><span class="simple-tooltip right">Click an Image Modifier to remove it, right-click to temporarily disable it, use Ctrl+Mouse Wheel to adjust its weight</span></i></label>
                    <div id="editor-inputs-tags-list"></div>
                </div>

                <button id="makeImage" class="primaryButton">Make Image</button>
		<div id="render-buttons">
		   <button id="stopImage" class="secondaryButton">Stop All</button>
		   <button id="pause"><i class="fa-solid fa-pause"></i> Pause All</button>
		   <button id="resume"><i class="fa-solid fa-play"></i> Resume</button>
		</div>
            </div>

            <span class="line-separator"></span>

            <div id="editor-settings" class="settings-box panel-box">
                <h4 class="collapsible">
                    Image Settings
                    <i id="reset-image-settings" class="fa-solid fa-arrow-rotate-left section-button">
                        <span class="simple-tooltip top-left">
                            Reset Image Settings
                        </span>
                    </i>
                </h4>
                <div id="editor-settings-entries" class="collapsible-content">
                    <div><table>
                    <tr><b class="settings-subheader">Image Settings</b></tr>
                    <tr class="pl-5"><td><label for="seed">Seed:</label></td><td><input id="seed" name="seed" size="10" value="0" onkeypress="preventNonNumericalInput(event)"> <input id="random_seed" name="random_seed" type="checkbox" checked><label for="random_seed">Random</label></td></tr>
                    <tr class="pl-5"><td><label for="num_outputs_total">Number of Images:</label></td><td><input id="num_outputs_total" name="num_outputs_total" value="1" size="1" onkeypress="preventNonNumericalInput(event)"> <label><small>(total)</small></label> <input id="num_outputs_parallel" name="num_outputs_parallel" value="1" size="1" onkeypress="preventNonNumericalInput(event)"> <label for="num_outputs_parallel"><small>(in parallel)</small></label></td></tr>
                    <tr class="pl-5"><td><label for="stable_diffusion_model">Model:</label></td><td class="model-input">
                        <input id="stable_diffusion_model" type="text" spellcheck="false" autocomplete="off" class="model-filter" data-path="" />
                        <button id="reload-models" class="secondaryButton reloadModels"><i class='fa-solid fa-rotate'></i></button>
                        <a href="https://github.com/easydiffusion/easydiffusion/wiki/Custom-Models" target="_blank"><i class="fa-solid fa-circle-question help-btn"><span class="simple-tooltip top-left">Click to learn more about custom models</span></i></a>
                    </td></tr>
                    <tr class="pl-5 displayNone" id="clip_skip_config">
                        <td><label for="clip_skip">Clip Skip:</label></td>
                        <td class="diffusers-restart-needed">
                            <input id="clip_skip" name="clip_skip" type="checkbox">
                            <a href="https://github.com/easydiffusion/easydiffusion/wiki/Clip-Skip" target="_blank"><i class="fa-solid fa-circle-question help-btn"><span class="simple-tooltip top-left">Click to learn more about Clip Skip</span></i></a>
                        </td>
                    </tr>
                    <tr class="pl-5"><td><label for="vae_model">Custom VAE:</label></td><td>
                        <input id="vae_model" type="text" spellcheck="false" autocomplete="off" class="model-filter" data-path="" />
                        <a href="https://github.com/easydiffusion/easydiffusion/wiki/VAE-Variational-Auto-Encoder" target="_blank"><i class="fa-solid fa-circle-question help-btn"><span class="simple-tooltip top-left">Click to learn more about VAEs</span></i></a>
                    </td></tr>
                    <tr id="samplerSelection" class="pl-5"><td><label for="sampler_name">Sampler:</label></td><td>
                        <select id="sampler_name" name="sampler_name">
                            <option value="plms">PLMS</option>
                            <option value="ddim">DDIM</option>
                            <option value="heun">Heun</option>
                            <option value="euler">Euler</option>
                            <option value="euler_a" selected>Euler Ancestral</option>
                            <option value="dpm2">DPM2</option>
                            <option value="dpm2_a">DPM2 Ancestral</option>
                            <option value="lms">LMS</option>
                            <option value="dpm_solver_stability">DPM Solver (Stability AI)</option>
                            <option value="dpmpp_2s_a">DPM++ 2s Ancestral (Karras)</option>
                            <option value="dpmpp_2m">DPM++ 2m (Karras)</option>
                            <option value="dpmpp_2m_sde" class="diffusers-only">DPM++ 2m SDE (Karras)</option>
                            <option value="dpmpp_sde">DPM++ SDE (Karras)</option>
                            <option value="dpm_fast" class="k_diffusion-only">DPM Fast (Karras)</option>
                            <option value="dpm_adaptive" class="k_diffusion-only">DPM Adaptive (Karras)</option>
                            <option value="ddpm" class="diffusers-only">DDPM</option>
                            <option value="deis" class="diffusers-only">DEIS</option>
                            <option value="unipc_snr" class="k_diffusion-only">UniPC SNR</option>
                            <option value="unipc_tu">UniPC TU</option>
                            <option value="unipc_snr_2" class="k_diffusion-only">UniPC SNR 2</option>
                            <option value="unipc_tu_2" class="k_diffusion-only">UniPC TU 2</option>
                            <option value="unipc_tq" class="k_diffusion-only">UniPC TQ</option>
                        </select>
                        <a href="https://github.com/easydiffusion/easydiffusion/wiki/How-to-Use#samplers" target="_blank"><i class="fa-solid fa-circle-question help-btn"><span class="simple-tooltip top-left">Click to learn more about samplers</span></i></a>
                    </td></tr>
                    <tr class="pl-5"><td><label>Image Size: </label></td><td>
                        <select id="width" name="width" value="512">
                            <option value="128">128 (*)</option>
                            <option value="192">192</option>
                            <option value="256">256 (*)</option>
                            <option value="320">320</option>
                            <option value="384">384</option>
                            <option value="448">448</option>
                            <option value="512" selected>512 (*)</option>
                            <option value="576">576</option>
                            <option value="640">640</option>
                            <option value="704">704</option>
                            <option value="768">768 (*)</option>
                            <option value="832">832</option>
                            <option value="896">896</option>
                            <option value="960">960</option>
                            <option value="1024">1024 (*)</option>
                            <option value="1280">1280</option>
                            <option value="1536">1536</option>
                            <option value="1792">1792</option>
                            <option value="2048">2048</option>
                        </select>
                        <label for="width"><small>(width)</small></label>
                        <select id="height" name="height" value="512">
                            <option value="128">128 (*)</option>
                            <option value="192">192</option>
                            <option value="256">256 (*)</option>
                            <option value="320">320</option>
                            <option value="384">384</option>
                            <option value="448">448</option>
                            <option value="512" selected>512 (*)</option>
                            <option value="576">576</option>
                            <option value="640">640</option>
                            <option value="704">704</option>
                            <option value="768">768 (*)</option>
                            <option value="832">832</option>
                            <option value="896">896</option>
                            <option value="960">960</option>
                            <option value="1024">1024 (*)</option>
                            <option value="1280">1280</option>
                            <option value="1536">1536</option>
                            <option value="1792">1792</option>
                            <option value="2048">2048</option>
                        </select>
                        <label for="height"><small>(height)</small></label>
                        <div id="small_image_warning" class="displayNone">Small image sizes can cause bad image quality</div>
                    </td></tr>
                    <tr class="pl-5"><td><label for="num_inference_steps">Inference Steps:</label></td><td> <input id="num_inference_steps" name="num_inference_steps" type="number" min="1" step="1" style="width: 42pt" value="25" onkeypress="preventNonNumericalInput(event)"></td></tr>
                    <tr class="pl-5"><td><label for="guidance_scale_slider">Guidance Scale:</label></td><td> <input id="guidance_scale_slider" name="guidance_scale_slider" class="editor-slider" value="75" type="range" min="11" max="500"> <input id="guidance_scale" name="guidance_scale" size="4" pattern="^[0-9\.]+$" onkeypress="preventNonNumericalInput(event)"></td></tr>
                    <tr id="prompt_strength_container" class="pl-5"><td><label for="prompt_strength_slider">Prompt Strength:</label></td><td> <input id="prompt_strength_slider" name="prompt_strength_slider" class="editor-slider" value="80" type="range" min="0" max="99"> <input id="prompt_strength" name="prompt_strength" size="4" pattern="^[0-9\.]+$" onkeypress="preventNonNumericalInput(event)"><br/></td></tr>
                    <tr id="lora_model_container" class="pl-5">
                        <td>
                            <label for="lora_model">LoRA:</label>
                        </td>
<<<<<<< HEAD
                        <td class="model_entries diffusers-restart-needed"></td>
=======
                        <td>
                            <div class="model_entries"></div>
                            <button class="add_model_entry"><i class="fa-solid fa-plus"></i> add another LoRA</button>
                        </td>
>>>>>>> 66624f40
                    </tr>
                    <tr class="pl-5"><td><label for="hypernetwork_model">Hypernetwork:</label></td><td>
                        <input id="hypernetwork_model" type="text" spellcheck="false" autocomplete="off" class="model-filter" data-path="" />
                    </td></tr>
                    <tr id="hypernetwork_strength_container" class="pl-5">
                        <td><label for="hypernetwork_strength_slider">Hypernetwork Strength:</label></td>
                        <td> <input id="hypernetwork_strength_slider" name="hypernetwork_strength_slider" class="editor-slider" value="100" type="range" min="0" max="100"> <input id="hypernetwork_strength" name="hypernetwork_strength" size="4" pattern="^[0-9\.]+$" onkeypress="preventNonNumericalInput(event)"><br/></td>
                    </tr>
                    <tr id="embeddings-container" class="pl-5 displayNone">
                        <td><label for="embeddings-button">Embedding:</label></td>
                        <td class="diffusers-restart-needed">
                            <button id="embeddings-button" class="tertiaryButton">Add embedding to prompt</button>
                        </td>
                    </tr>
                    <tr id="tiling_container" class="pl-5">
                        <td><label for="tiling">Seamless Tiling:</label></td>
                        <td class="diffusers-restart-needed">
                            <select id="tiling" name="tiling">
                                <option value="none" selected>None</option>
                                <option value="x">Horizontal</option>
                                <option value="y">Vertical</option>
                                <option value="xy">Both</option>
                            </select>
                            <a href="https://github.com/easydiffusion/easydiffusion/wiki/Seamless-Tiling" target="_blank"><i class="fa-solid fa-circle-question help-btn"><span class="simple-tooltip top-left">Click to learn more about Seamless Tiling</span></i></a>
                        </td>
                    </tr>
                    <tr class="pl-5"><td><label for="output_format">Output Format:</label></td><td>
                        <select id="output_format" name="output_format">
                            <option value="jpeg" selected>jpeg</option>
                            <option value="png">png</option>
                            <option value="webp">webp</option>
                        </select>
                        <span id="output_lossless_container" class="displayNone">
                            <input id="output_lossless" name="output_lossless" type="checkbox"><label for="output_lossless">Lossless</label>
                        </span>
                    </td></tr>
                    <tr class="pl-5" id="output_quality_row"><td><label for="output_quality">Image Quality:</label></td><td>
                    <input id="output_quality_slider" name="output_quality" class="editor-slider" value="75" type="range" min="10" max="95"> <input id="output_quality" name="output_quality" size="4" pattern="^[0-9\.]+$" onkeypress="preventNonNumericalInput(event)">
                    </td></tr>
                    </table></div>

                    <div><ul>
                    <li><b class="settings-subheader">Render Settings</b></li>
                    <li class="pl-5"><input id="stream_image_progress" name="stream_image_progress" type="checkbox"> <label for="stream_image_progress">Show a live preview <small>(uses more VRAM, slower images)</small></label></li>
                    <li class="pl-5" id="use_face_correction_container">
                        <input id="use_face_correction" name="use_face_correction" type="checkbox"> <label for="use_face_correction">Fix incorrect faces and eyes</label> <div style="display:inline-block;"><input id="gfpgan_model" type="text" spellcheck="false" autocomplete="off" class="model-filter" data-path="" /></div>
                        <table id="codeformer_settings" class="displayNone sub-settings">
                            <tr class="pl-5"><td><label for="codeformer_fidelity_slider">Strength:</label></td><td><input id="codeformer_fidelity_slider" name="codeformer_fidelity_slider" class="editor-slider" value="5" type="range" min="0" max="10"> <input id="codeformer_fidelity" name="codeformer_fidelity" size="4" pattern="^[0-9\.]+$" onkeypress="preventNonNumericalInput(event)"></td></tr>
                            <tr class="pl-5"><td><label for="codeformer_upscale_faces">Upscale Faces:</label></td><td><input id="codeformer_upscale_faces" name="codeformer_upscale_faces" type="checkbox" checked> <label><small>(improves the resolution of faces)</small></label></td></tr>
                        </table>
                    </li>
                    <li class="pl-5">
                        <input id="use_upscale" name="use_upscale" type="checkbox"> <label for="use_upscale">Scale up by</label> 
                        <select id="upscale_amount" name="upscale_amount">
                            <option id="upscale_amount_2x" value="2">2x</option>
                            <option id="upscale_amount_4x" value="4" selected>4x</option>
                        </select>
                        with 
                        <select id="upscale_model" name="upscale_model">
                            <option value="RealESRGAN_x4plus" selected>RealESRGAN_x4plus</option>
                            <option value="RealESRGAN_x4plus_anime_6B">RealESRGAN_x4plus_anime_6B</option>
                            <option value="latent_upscaler">Latent Upscaler 2x</option>
                        </select>
                        <table id="latent_upscaler_settings" class="displayNone sub-settings">
                            <tr class="pl-5"><td><label for="latent_upscaler_steps_slider">Upscaling Steps:</label></td><td><input id="latent_upscaler_steps_slider" name="latent_upscaler_steps_slider" class="editor-slider" value="10" type="range" min="1" max="50"> <input id="latent_upscaler_steps" name="latent_upscaler_steps" size="4" pattern="^[0-9\.]+$" onkeypress="preventNonNumericalInput(event)"></td></tr>
                        </table>
                    </li>
                    <li class="pl-5"><input id="show_only_filtered_image" name="show_only_filtered_image" type="checkbox" checked> <label for="show_only_filtered_image">Show only the corrected/upscaled image</label></li>
                    </ul></div>
                </div>
            </div>

            <label><small><b>Note:</b> The Image Modifiers section has moved to the <code>+ Image Modifiers</code> button at the top, just below the Prompt textbox.</small></label>
        </div>

        <div id="preview" class="col-free">

            <div id="initial-text">
                Type a prompt and press the "Make Image" button.<br/><br/>You can set an "Initial Image" if you want to guide the AI.<br/><br/>
                You can also add modifiers like "Realistic", "Pencil Sketch", "ArtStation" etc by browsing through the "Image Modifiers" section 
                and selecting the desired modifiers.<br/><br/>
                Click "Image Settings" for additional settings like seed, image size, number of images to generate etc.<br/><br/>Enjoy! :)
            </div>
            <div id="preview-content">
                <div id="preview-tools" class="displayNone">
                    <button id="clear-all-previews" class="secondaryButton"><i class="fa-solid fa-trash-can icon"></i> Clear All</button>
                    <button class="tertiaryButton" id="show-download-popup"><i class="fa-solid fa-download"></i> Download images</button>
                    <div class="display-settings">
                        <button id="undo" class="displayNone primaryButton">
                            Undo <i class="fa-solid fa-rotate-left icon"></i>
                            <span class="simple-tooltip left">Undo last remove</span>
                        </button>
                        <span class="auto-scroll"></span> <!-- hack for Rabbit Hole update -->
                        <button id="auto_scroll_btn" class="tertiaryButton">
                            <i class="fa-solid fa-arrows-up-to-line icon"></i>
                            <input id="auto_scroll" name="auto_scroll" type="checkbox" style="display: none">
                            <span class="simple-tooltip left">
                                Scroll to generated image (<span class="state">OFF</span>)
                            </span>
                        </button>
                        <button class="dropdown tertiaryButton">
                            <i class="fa-solid fa-magnifying-glass-plus icon dropbtn"></i>
                            <span class="simple-tooltip left">
                                Image Size
                            </span>
                        </button>
                        <div class="dropdown-content">
                            <div class="dropdown-item">
                                <input id="thumbnail_size" name="thumbnail_size" class="editor-slider" type="range" value="70" min="5" max="200" oninput="sliderUpdate(event)"> 
                                <input id="thumbnail_size-input" name="thumbnail_size-input" size="3" value="70" pattern="^[0-9.]+$" onkeypress="preventNonNumericalInput(event)" oninput="sliderUpdate(event)">&nbsp;%
                            </div>
                        </div>
                    </div>
                    <div class="clearfix" style="clear: both;"></div>
                </div>
            </div>
        </div>
        </div>

        <div id="tab-content-settings" class="tab-content">
            <div id="system-settings" class="tab-content-inner">
                <h1>System Settings</h1>
                <div class="parameters-table" id="system-settings-table"></div>
                <br/>
                <button id="save-system-settings-btn" class="primaryButton">Save</button>
                <br/><br/>
                <div id="share-easy-diffusion">
                   <h3><i class="fa fa-user-group"></i> Share Easy Diffusion</h3>
                   <div class="parameters-table" id="system-settings-network-table">
                   </div>
                </div>
                <br/><br/>
                <div>
                    <h3><i class="fa fa-microchip icon"></i> System Info</h3>
                    <div id="system-info">
                        <table>
                            <tr><td><label>Processor:</label></td><td id="system-info-cpu" class="value"></td></tr>
                            <tr><td><label>Compatible Graphics Cards (all):</label></td><td id="system-info-gpus-all" class="value"></td></tr>
                            <tr><td></td><td>&nbsp;</td></tr>
                            <tr><td><label>Used for rendering 🔥:</label></td><td id="system-info-rendering-devices" class="value"></td></tr>
                            <tr><td><label>Server Addresses <i class="fa-solid fa-circle-question help-btn"><span class="simple-tooltip top-left">You can access Stable Diffusion UI from other devices using these addresses</span></i> :</label></td><td id="system-info-server-hosts" class="value"></td></tr>
                        </table>
                    </div>
                </div>

            </div>
        </div>
        <div id="tab-content-about" class="tab-content">
            <div class="tab-content-inner">
                <div class="float-container">
                    <div class="float-child">
                        <h1>Help</h1>
                        <ul id="help-links">
                            <li><span class="help-section">Using the software</span>
                            <ul>
                                <li> <a href="https://github.com/easydiffusion/easydiffusion/wiki/How-To-Use" target="_blank"><i class="fa-solid fa-book fa-fw"></i> How to use</a>
                                <li> <a href="https://github.com/easydiffusion/easydiffusion/wiki/UI-Overview" target="_blank"><i class="fa-solid fa-list fa-fw"></i> UI Overview</a>
                                <li> <a href="https://github.com/easydiffusion/easydiffusion/wiki/Writing-Prompts" target="_blank"><i class="fa-solid fa-pen-to-square fa-fw"></i> Writing prompts</a>
                                <li> <a href="https://github.com/easydiffusion/easydiffusion/wiki/Inpainting" target="_blank"><i class="fa-solid fa-paintbrush fa-fw"></i> Inpainting</a>
                                <li> <a href="https://github.com/easydiffusion/easydiffusion/wiki/Run-on-Multiple-GPUs" target="_blank"><i class="fa-solid fa-paintbrush fa-fw"></i> Run on Multiple GPUs</a>
                            </ul>
  
                            <li><span class="help-section">Installation</span>
                            <ul>
                                <li> <a href="https://github.com/easydiffusion/easydiffusion/wiki/Troubleshooting" target="_blank"><i class="fa-solid fa-circle-question fa-fw"></i> Troubleshooting</a>
                            </ul>
  
                            <li><span class="help-section">Downloadable Content</span>
                            <ul>
                                <li> <a href="https://github.com/easydiffusion/easydiffusion/wiki/Custom-Models" target="_blank"><i class="fa-solid fa-images fa-fw"></i> Custom Models</a>
                                <li> <a href="https://github.com/easydiffusion/easydiffusion/wiki/UI-Plugins" target="_blank"><i class="fa-solid fa-puzzle-piece fa-fw"></i> UI Plugins</a>
                                <li> <a href="https://github.com/easydiffusion/easydiffusion/wiki/VAE-Variational-Auto-Encoder" target="_blank"><i class="fa-solid fa-hand-sparkles fa-fw"></i> VAE Variational Auto Encoder</a>
                            </ul>
                        </ul>
                    </div>
  
                    <div class="float-child">
                        <h1>Community</h1>
                        <ul id="community-links">
                            <li><a href="https://discord.com/invite/u9yhsFmEkB" target="_blank"><i class="fa-brands fa-discord fa-fw"></i> Discord user community</a></li>
                            <li><a href="https://www.reddit.com/r/StableDiffusionUI/" target="_blank"><i class="fa-brands fa-reddit fa-fw"></i> Reddit community</a></li>
                            <li><a href="https://github.com/easydiffusion/easydiffusion" target="_blank"><i class="fa-brands fa-github fa-fw"></i> Source code on GitHub</a></li>
                        </ul>
                    </div>
                </div>
            </div>
        </div>
    </div>
    
    <div class="popup" id="splash-screen" data-version="1">
        <div>
            <i class="close-button fa-solid fa-xmark"></i>
            <img class="splash-img" src="/media/images/icon-512x512.png" width="128" height="128">
            <h1>Diffusers Tech Preview</h1>
            <p>The Diffusers Tech Preview allows early access to the new features based on <a href="https://huggingface.co/docs/diffusers/index" target="_blank">Diffusers</a>.</p>
            <p>This is under active development, and is missing a few features. It is experimental! Please report any bugs to the #beta channel in our <a href="https://discord.gg/QUcNZufQNZ" target="_blank">Discord</a> server!</p>
            <h2>New upcoming features in our new engine</h2>
            <ul>
                <li><a href="https://huggingface.co/blog/lora" target="_blank">LORA</a> support - Place LORA files in the <tt>models/lora</tt> folder.</li>
                <li><a href="https://github.com/damian0815/compel/blob/main/Reference.md" target="_blank">Compel Prompt Parser</a> - New, more powerful parser. In short:
                    <ul>
                        <li> no limit to the length of prompts (i.e. long prompts are supported)</li>
                        <li> Use <tt>+</tt> and <tt>-</tt> to increase/decrease the weight. E.g. <tt>apple</tt>, <tt>apple+</tt>, <tt>apple++</tt>, <tt>apple+++</tt>,
                             or <tt>apple-</tt>, <tt>apple--</tt> for different weights.</li>
                        <li> Use exact weights - 0.0 to 1.0 reduces the weight, 1.0 to 2.0 increases the weight.
                             Think of it like a multiplier, like 1.5x or 0.5x: E.g. <tt>(apple)0.8 falling from a tree</tt>,
                             <tt>(apple)1.5 falling from a tree</tt>, <tt>(apple falling)1.4 from a tree</tt></li>
                        <li> You can group tokens together using parentheses/round-brackets. E.g. <tt>(apple falling)++
                             from a tree</tt>. Nested parentheses are supported.</li>
                    </ul>
                    This clarifies a few things:
                    <ul>
                        <li> colon (<tt>:</tt>) is NOT used for blending. Neither is it used for weights. It has no impact and
                             will be considered a part of the prompt.</li>
                        <li> <tt>(())</tt> and <tt>[]</tt> do not affect the prompt's weights.</li>
                    </ul>
                </li>
                <li> More choices for img2img samplers</li>
                <li> Support for official inpainting models</li>
		<li> Generate images that tile seamlessly</li>
                <li> <a href="https://github.com/cmdr2/stable-diffusion-ui/wiki/Clip-Skip" target="_blank">Clip Skip</a> support allows to skip the last CLIP layer (recommended by some LORA models)</li>
                <li> New samplers: DDPM and DEIS</li>
                <li> Memory optimizations that allow the use of 2GB GPUs</li>
            </ul>
            <h2>Known issues</h2>
            <ul>
                <li> Some LoRA consistently fail to load in EasyDiffusion</li>
                <li> Some LoRA are far more sensitive to alpha (compared to a11)</li>
                <li> Hangs sometimes on "compel is ready", while making the token.</li>
                <li> Some custom inpainting models don't work</li>
                <li> These samplers don't work yet: Unipc SNR, Unipc TQ, Unipc SNR2, DPM++ 2s Ancestral, DPM++ SDE, DPM Fast, DPM Adaptive, DPM2</li>
                <li> Hypernetwork doesn't work</li>
                <li> The time remaining in browser differs from the one in the console</li>
            </ul>
        </div>
    </div>

    <dialog id="download-images-dialog">
        <div class="dialog-header">
            <div class="dialog-header-left">
                <h4>Download all images</h4>
                <span></span>
            </div>
            <div>
                <i id="download-images-close-button" class="fa-solid fa-xmark fa-lg"></i>
            </div>
        </div>
        <div class="parameters-table">
            <div>
                <div><i class="fa fa-file-zipper"></i></div>
                <div><label for="theme">Download as a ZIP file</label><small>Instead of downloading individual files, generate one zip file with all images</small></div>
                <div><div class="input-toggle"><input id="zip_toggle" name="zip_toggle" checked="" type="checkbox"><label for="zip_toggle"></label></div></div>
            </div>
            <div id="download-add-folders">
                <div><i class="fa fa-folder-tree"></i></div>
                <div><label for="theme">Add per-job folders</label><small>Place images into job folders</small></div>
                <div><div class="input-toggle"><input id="tree_toggle" name="tree_toggle" checked="" type="checkbox"><label for="tree_toggle"></label></div></div>
            </div>
            <div>
                <div><i class="fa fa-sliders"></i></div>
                <div><label for="theme">Add metadata files</label><small>For each image, also download a JSON file with all the settings used to generate the image</small></div>
                <div><div class="input-toggle"><input id="json_toggle" name="json_toggle" checked="" type="checkbox"><label for="json_toggle"></label></div></div>
            </div>
        </div>
        <div class="center">
            <button id="save-all-images" class="primaryButton"><i class="fa-solid fa-images"></i> Start download</button>
        </div>
    </dialog>
    <div id="save-settings-config" class="popup">
        <div>
            <i class="close-button fa-solid fa-xmark"></i>
            <h1>Save Settings Configuration</h1>
            <p>Select which settings should be remembered when restarting the browser</p>
            <table id="save-settings-config-table" class="form-table">
            </table>
        </div>
    </div>

    <div id="editor-modifiers">
        <div id="editor-modifiers-header" class="dialog-header">
            <div id="modifiers-header-left" class="dialog-header-left">
                <h4>Image Modifiers</h4>
                <span>(drawing style, camera, etc.)</span>
            </div>
            <div id="modifiers-header-right">
                <i id="modifier-settings-btn" class="fa-solid fa-gear section-button">
                    <span class="simple-tooltip left">
                        Add Custom Modifiers
                    </span>
                </i>
                <i id="modifiers-container-size-btn" class="fa-solid fa-expand"></i>
                <i id="modifiers-close-button" class="fa-solid fa-xmark fa-lg"></i>
            </div>
        </div>
        <div id="editor-modifiers-subheader">
            <div id="modifiers-action-collapsibles-btn">
                <i class="modifiers-action-icon fa-solid fa-square-plus"></i>
                <span class="modifiers-action-text">
                    Expand Categories
                </span>
            </div>
            <div>
                <label for="preview-image">Image Style:</label>
                <select id="preview-image" name="preview-image" value="portrait">
                    <option value="portrait" selected="">Face</option>
                    <option value="landscape">Landscape</option>
                </select>
            </div>
            <div>
                <label for="modifier-card-size-slider">Thumbnail Size:</label>
                <input id="modifier-card-size-slider" name="modifier-card-size-slider" value="0" type="range" min="-2" max="3">
            </div>
        </div>
        <div id="editor-modifiers-entries" class="collapsible-content"></div>
    </div>

    <dialog id="modifier-settings-config">
        <div id="modifier-settings-header" class="dialog-header">
            <div id="modifier-settings-header-left" class="dialog-header-left">
                <h4>Custom Modifiers</h4>
                <span>Set your custom modifiers (one per line)</span>
            </div>
            <div id="modifier-settings-header-right">
                <i id="modifier-settings-close-button" class="fa-solid fa-xmark fa-lg"></i>
            </div>
        </div>
        <textarea id="custom-modifiers-input" placeholder="Enter your custom modifiers, one-per-line" spellcheck="false"></textarea>
        <div>
            <small>
                <b>Tip:</b> You can include special characters like {} () [] and |. You can also put multiple comma-separated
                phrases in a single line, to make a single modifier that combines all of those.
            </small>
        </div>
    </dialog>

    <dialog id="embeddings-dialog">
        <div id="embeddings-dialog-header" class="dialog-header">
            <div id="embeddings-dialog-header-left" class="dialog-header-left">
                <h4>Embeddings</h4>
                <span>Add embeddings to the prompt (click) or negative prompt (shift-click)</span>
            </div>
            <div id="embeddings-dialog-header-right">
                <i id="embeddings-dialog-close-button" class="fa-solid fa-xmark fa-lg"></i>
            </div>
        </div>
        <div>
            <i class="fa-solid fa-magnifying-glass"></i>
            <input id="embeddings-search-box" type="text" spellcheck="false" autocomplete="off" placeholder="Search...">
            <span style="float:right;"><label>Mode:</label>&nbsp;<select id="embeddings-mode"><option value="insert">Insert at cursor position</option><option value="append">Append at the end</option></select>
        </div>
        <div id="embeddings-list">
        </div>
        </div>
    </dialog>

    <div id="image-editor" class="popup image-editor-popup">
        <div>
            <i class="close-button fa-solid fa-xmark"></i>
            <h1>Image Editor</h1>
            <div class="flex-container">
                <div class="editor-controls-left"></div>
                <div class="editor-controls-center">
                    <div></div>
                </div>
                <div class="editor-controls-right">
                    <div></div>
                </div>
            </div>
        </div>
    </div>

    <div id="image-inpainter" class="popup image-editor-popup">
        <div>
            <i class="close-button fa-solid fa-xmark"></i>
            <h1>Inpainter</h1>
            <div class="flex-container">
                <div class="editor-controls-left"></div>
                <div class="editor-controls-center">
                    <div></div>
                </div>
                <div class="editor-controls-right">
                    <div></div>
                </div>
            </div>
        </div>
    </div>

    <div id="footer-spacer"></div>
    <div id="footer">
        <div class="line-separator">&nbsp;</div>
        <p>If you found this project useful and want to help keep it alive, please <a href="https://ko-fi.com/cmdr2_stablediffusion_ui" target="_blank"><img src="/media/images/kofi.png" id="coffeeButton"></a> to help cover the cost of development and maintenance! Thank you for your support!</p>
        <p>Please feel free to join the <a href="https://discord.com/invite/u9yhsFmEkB" target="_blank">discord community</a> or <a href="https://github.com/easydiffusion/easydiffusion/issues" target="_blank">file an issue</a> if you have any problems or suggestions in using this interface.</p>
        <div id="footer-legal">
            <p><b>Disclaimer:</b> The authors of this project are not responsible for any content generated using this interface.</p>
            <p>This license of this software forbids you from sharing any content that violates any laws, produce any harm to a person, disseminate any personal information that would be meant for harm, <br/>spread misinformation and target vulnerable groups. For the full list of restrictions please read <a href="https://github.com/easydiffusion/easydiffusion/blob/main/LICENSE" target="_blank">the license</a>.</p>
            <p>By using this software, you consent to the terms and conditions of the license.</p>
        </div>
    </div>
</div>
</body>
<script src="media/js/utils.js"></script>
<script src="media/js/engine.js"></script>
<script src="media/js/parameters.js"></script>

<script src="media/js/image-modifiers.js"></script>
<script src="media/js/auto-save.js"></script>

<script src="media/js/searchable-models.js"></script>
<script src="media/js/main.js"></script>
<script src="media/js/plugins.js"></script>
<script src="media/js/themes.js"></script>
<script src="media/js/dnd.js"></script>
<script src="media/js/image-editor.js"></script>
<script src="media/js/image-modal.js"></script>
<script>
async function init() {
    await initSettings()
    await getModels(false)
    await getAppConfig()
    await loadUIPlugins()
    await loadModifiers()
    await getSystemInfo()
    // await initPlugins()

    SD.init({
        events: {
            statusChange: setServerStatus,
            idle: onIdle,
            ping: tunnelUpdate
        }
    })
    splashScreen()

    // load models again, but scan for malicious this time
    await getModels(true)

    // playSound()
}

init()
</script>
</html><|MERGE_RESOLUTION|>--- conflicted
+++ resolved
@@ -232,14 +232,10 @@
                         <td>
                             <label for="lora_model">LoRA:</label>
                         </td>
-<<<<<<< HEAD
-                        <td class="model_entries diffusers-restart-needed"></td>
-=======
-                        <td>
+                        <td class="diffusers-restart-needed">
                             <div class="model_entries"></div>
                             <button class="add_model_entry"><i class="fa-solid fa-plus"></i> add another LoRA</button>
                         </td>
->>>>>>> 66624f40
                     </tr>
                     <tr class="pl-5"><td><label for="hypernetwork_model">Hypernetwork:</label></td><td>
                         <input id="hypernetwork_model" type="text" spellcheck="false" autocomplete="off" class="model-filter" data-path="" />

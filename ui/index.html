<!DOCTYPE html>
<html>
<head>
    <meta name="viewport" content="width=device-width, initial-scale=1.0">
    <link rel="icon" type="image/png" href="/media/images/favicon-16x16.png" sizes="16x16">
    <link rel="icon" type="image/png" href="/media/images/favicon-32x32.png" sizes="32x32">
    <link rel="stylesheet" href="/media/css/fonts.css?v=1">
    <link rel="stylesheet" href="/media/css/themes.css?v=1">
    <link rel="stylesheet" href="/media/css/auto-save.css?v=1">
    <link rel="stylesheet" href="/media/css/main.css?v=1">
    <link rel="stylesheet" href="/media/css/auto-save.css?v=1">
    <link rel="stylesheet" href="/media/css/modifier-thumbnails.css?v=1">
    <link rel="stylesheet" href="/media/css/fontawesome-all.min.css?v=1">
    <link rel="stylesheet" href="/media/css/drawingboard.min.css">
    <script src="/media/js/jquery-3.6.1.min.js"></script>
    <script src="/media/js/drawingboard.min.js"></script>
</head>
<body>
<div id="container">
    <div id="top-nav">
        <div id="logo">
            <h1>Stable Diffusion UI <small>v2.3.2 <span id="updateBranchLabel"></span></small></h1>
        </div>
        <ul id="top-nav-items">
            <li class="dropdown">
                <span><i class="fa fa-comments icon"></i> Help & Community</span>
                <ul id="community-links" class="dropdown-content">
                    <li><a href="https://github.com/cmdr2/stable-diffusion-ui/wiki/Troubleshooting" target="_blank"><i class="fa-solid fa-circle-question fa-fw"></i> Usual problems and solutions</a></li>
                    <li><a href="https://discord.com/invite/u9yhsFmEkB" target="_blank"><i class="fa-brands fa-discord fa-fw"></i> Discord user community</a></li>
                    <li><a href="https://www.reddit.com/r/StableDiffusionUI/" target="_blank"><i class="fa-brands fa-reddit fa-fw"></i> Reddit community</a></li>
                    <li><a href="https://github.com/cmdr2/stable-diffusion-ui" target="_blank"><i class="fa-brands fa-github fa-fw"></i> Source code on GitHub</a></li>
                </ul>
            </li>
            <li class="dropdown">
                <span><i class="fa fa-gear icon"></i> Settings</span>
                <div id="system-settings" class="panel-box settings-box dropdown-content">
                    <ul id="system-settings-entries">
                        <li><b class="settings-subheader">System Settings</b></li>
                        <br/>
                        <li><label for="theme">Theme: </label><select id="theme" name="theme"><option value="theme-default">Default</option></select></li>
                        <li><input id="save_to_disk" name="save_to_disk" type="checkbox"> <label for="save_to_disk">Automatically save to <input id="diskPath" name="diskPath" size="40" disabled></label></li>
                        <li><input id="sound_toggle" name="sound_toggle" type="checkbox" checked> <label for="sound_toggle">Play sound on task completion</label></li>
                        <li><input id="turbo" name="turbo" type="checkbox" checked> <label for="turbo">Turbo mode <small>(generates images faster, but uses an additional 1 GB of GPU memory)</small></label></li>
                        <li><input id="use_cpu" name="use_cpu" type="checkbox"> <label for="use_cpu">Use CPU instead of GPU <small>(warning: this will be *very* slow)</small></label></li>
                        <li><input id="use_full_precision" name="use_full_precision" type="checkbox"> <label for="use_full_precision">Use full precision <small>(for GPU-only. warning: this will consume more VRAM)</small></label></li>
                        <li>
                            <input id="auto_save_settings" name="auto_save_settings" checked type="checkbox">
                            <label for="auto_save_settings">Automatically save settings <small>(settings restored on browser load)</small></label>
                            <br/>
                            <button id="configureSettingsSaveBtn">Configure</button>
                        </li>
                        <!-- <li><input id="allow_nsfw" name="allow_nsfw" type="checkbox"> <label for="allow_nsfw">Allow NSFW Content (You confirm you are above 18 years of age)</label></li> -->
                        <br/>
                        <li><input id="use_beta_channel" name="use_beta_channel" type="checkbox"> <label for="use_beta_channel">🔥Beta channel. Get the latest features immediately (but could be less stable). Please restart the program after changing this.</label></li>
                    </ul>
                </div>
            </li>
        </ul>
    </div>

    <div class="flex-container">
        <div id="editor" class="col-fixed-10">
            <div id="server-status">
                <div id="server-status-color">●</div>
                <span id="server-status-msg">Stable Diffusion is starting..</span>
            </div>
            <div id="editor-inputs">
                <div id="editor-inputs-prompt" class="row">
                    <label for="prompt"><b>Enter Prompt</b></label> <small>or</small> <button id="promptsFromFileBtn">Load from a file</button>
                    <textarea id="prompt" class="col-free">a photograph of an astronaut riding a horse</textarea>
                    <input id="prompt_from_file" name="prompt_from_file" type="file" /> <!-- hidden -->

                    <label for="negative_prompt" class="collapsible" id="negative_prompt_handle">Negative Prompt <small>(optional)</small></label>
                    <div class="collapsible-content">
                        <input id="negative_prompt" name="negative_prompt" placeholder="list the things to remove from the image (e.g. fog, green)">
                    </div>
                </div>

                <div id="editor-inputs-init-image" class="row">
                    <label for="init_image">Initial Image (img2img) <small>(optional)</small> </label> <input id="init_image" name="init_image" type="file" /><br/>

                    <div id="init_image_preview_container" class="image_preview_container">
                        <div id="init_image_wrapper">
                            <img id="init_image_preview" src="" />
                            <span id="init_image_size_box"></span>
                            <button class="init_image_clear image_clear_btn">X</button>
                        </div>

                        <br/>
                        <input id="enable_mask" name="enable_mask" type="checkbox"> <label for="enable_mask">In-Painting (beta) <small>(select the area which the AI will paint into)</small></label>
                        <div id="inpaintingEditor"></div>
                    </div>
                </div>

                <div id="editor-inputs-tags-container" class="row">
                    <label>Image Modifiers: <small>(click an Image Modifier to remove it)</small></label>
                    <div id="editor-inputs-tags-list"></div>
                </div>

                <button id="makeImage">Make Image</button>
                <button id="stopImage" class="secondaryButton">Stop All</button>
            </div>

            <div class="line-separator">&nbsp;</div>

            <div id="editor-settings" class="panel-box settings-box">
                <h4 class="collapsible">Image Settings<i id="reset-image-settings" class="fa-solid fa-arrow-rotate-left"></i></h4>
                <ul id="editor-settings-entries" class="collapsible-content">
                    <li><table>
                    <tr><b class="settings-subheader">Image Settings</b></tr>
                    <tr class="pl-5"><td><label for="seed">Seed:</label></td><td><input id="seed" name="seed" size="10" value="30000"> <input id="random_seed" name="random_seed" type="checkbox" checked><label for="random_seed">Random</label></td></tr>
                    <tr class="pl-5"><td><label for="num_outputs_total">Number of Images:</label></td><td><input id="num_outputs_total" name="num_outputs_total" value="1" size="1"> <label><small>(total)</small></label> <input id="num_outputs_parallel" name="num_outputs_parallel" value="1" size="1"> <label for="num_outputs_parallel"><small>(in parallel)</small></label></td></tr>
                    <tr class="pl-5"><td><label for="stable_diffusion_model">Model:</label></td><td>
                        <select id="stable_diffusion_model" name="stable_diffusion_model">
                            <!-- <option value="sd-v1-4" selected>sd-v1-4</option> -->
                        </select>
                    </td></tr>
                    <tr id="samplerSelection" class="pl-5"><td><label for="sampler">Sampler:</label></td><td>
                        <select id="sampler" name="sampler">
                            <option value="plms">plms</option>
                            <option value="ddim">ddim</option>
                            <option value="heun">heun</option>
                            <option value="euler">euler</option>
                            <option value="euler_a" selected>euler_a</option>
                            <option value="dpm2">dpm2</option>
                            <option value="dpm2_a">dpm2_a</option>
                            <option value="lms">lms</option>
                        </select>
                    </td></tr>
                    <tr class="pl-5"><td><label>Image Size: </label></td><td>
                        <select id="width" name="width" value="512">
                            <option value="128">128 (*)</option>
                            <option value="192">192</option>
                            <option value="256">256 (*)</option>
                            <option value="320">320</option>
                            <option value="384">384</option>
                            <option value="448">448</option>
                            <option value="512" selected>512 (*)</option>
                            <option value="576">576</option>
                            <option value="640">640</option>
                            <option value="704">704</option>
                            <option value="768">768 (*)</option>
                            <option value="832">832</option>
                            <option value="896">896</option>
                            <option value="960">960</option>
                            <option value="1024">1024 (*)</option>
                            <option value="1280">1280</option>
                            <option value="1536">1536</option>
                            <option value="1792">1792</option>
                            <option value="2048">2048</option>
                        </select>
                        <label for="width"><small>(width)</small></label>
                        <select id="height" name="height" value="512">
                            <option value="128">128 (*)</option>
                            <option value="192">192</option>
                            <option value="256">256 (*)</option>
                            <option value="320">320</option>
                            <option value="384">384</option>
                            <option value="448">448</option>
                            <option value="512" selected>512 (*)</option>
                            <option value="576">576</option>
                            <option value="640">640</option>
                            <option value="704">704</option>
                            <option value="768">768 (*)</option>
                            <option value="832">832</option>
                            <option value="896">896</option>
                            <option value="960">960</option>
                            <option value="1024">1024 (*)</option>
                            <option value="1280">1280</option>
                            <option value="1536">1536</option>
                            <option value="1792">1792</option>
                            <option value="2048">2048</option>
                        </select>
                        <label for="height"><small>(height)</small></label>
                    </td></tr>
                    <tr class="pl-5"><td><label for="num_inference_steps">Inference Steps:</label></td><td> <input id="num_inference_steps" name="num_inference_steps" size="4" value="25"></td></tr>
                    <tr class="pl-5"><td><label for="guidance_scale_slider">Guidance Scale:</label></td><td> <input id="guidance_scale_slider" name="guidance_scale_slider" class="editor-slider" value="75" type="range" min="10" max="500"> <input id="guidance_scale" name="guidance_scale" size="4"></td></tr>
                    <tr id="prompt_strength_container" class="pl-5"><td><label for="prompt_strength_slider">Prompt Strength:</label></td><td> <input id="prompt_strength_slider" name="prompt_strength_slider" class="editor-slider" value="80" type="range" min="0" max="99"> <input id="prompt_strength" name="prompt_strength" size="4"><br/></td></tr></span>
                    <tr class="pl-5"><td><label for="output_format">Output Format:</label></td><td>
                        <select id="output_format" name="output_format">
                            <option value="jpeg" selected>jpeg</option>
                            <option value="png">png</option>
                        </select>
                    </td></tr>
                    </li></table>

                    <br/>

                    <li><b class="settings-subheader">Render Settings</b></li>
                    <li class="pl-5"><input id="stream_image_progress" name="stream_image_progress" type="checkbox"> <label for="stream_image_progress">Show a live preview <small>(uses more VRAM, slightly slower image creation)</small></label></li>
                    <li class="pl-5"><input id="use_face_correction" name="use_face_correction" type="checkbox" checked> <label for="use_face_correction">Fix incorrect faces and eyes <small>(uses GFPGAN)</small></label></li>
                    <li class="pl-5">
                        <input id="use_upscale" name="use_upscale" type="checkbox"> <label for="use_upscale">Upscale image by 4x with </label>
                        <select id="upscale_model" name="upscale_model">
                            <option value="RealESRGAN_x4plus" selected>RealESRGAN_x4plus</option>
                            <option value="RealESRGAN_x4plus_anime_6B">RealESRGAN_x4plus_anime_6B</option>
                        </select>
                    </li>
                    <li class="pl-5"><input id="show_only_filtered_image" name="show_only_filtered_image" type="checkbox" checked> <label for="show_only_filtered_image">Show only the corrected/upscaled image</label></li>
                    <br/>
                    <li><small>The system-related settings have been moved to the top-right corner.</small></li>
                </ul>
            </div>

            <div id="editor-modifiers" class="panel-box">
                <h4 class="collapsible">Image Modifiers (art styles, tags etc)</h4>
                <div id="editor-modifiers-entries" class="collapsible-content">
                    <label for="preview-image">Image Style:</label>
                    <select id="preview-image" name="preview-image" value="portrait">
                        <option value="portrait" selected="">Face</option>
                        <option value="landscape">Landscape</option>
                    </select>
                    &nbsp;
                    <label for="modifier-card-size-slider">Thumbnail Size:</label>
                    <input id="modifier-card-size-slider" name="modifier-card-size-slider" value="0" type="range" min="-3" max="5">
                </div>
            </div>
        </div>

        <div id="preview" class="col-free">
            <div id="initial-text">
                Type a prompt and press the "Make Image" button.<br/><br/>You can set an "Initial Image" if you want to guide the AI.<br/><br/>You can also add modifiers like "Realistic", "Pencil Sketch", "ArtStation" etc by browsing through the "Image Modifiers" section and selecting the desired modifiers.<br/><br/>Click "Advanced Settings" for additional settings like seed, image size, number of images to generate etc.<br/><br/>Enjoy! :)
            </div>
            <div id="preview-tools">
                <button id="clear-all-previews" class="secondaryButton"><i class="fa-solid fa-trash-can"></i> Clear All</button>
            </div>
        </div>
    </div>

    <div id="save-settings-config" style="display:none">
        <div>
            <span id="save-settings-config-close-btn">X</span>
            <h1>Save Settings Configuration</h1>
            <p>Select which settings should be remembered when restarting the browser</p>
            <table id="save-settings-config-table">
            </table>
        </div>
    </div>

    <div class="line-separator">&nbsp;</div>

    <div id="footer" class="panel-box">
        <p>If you found this project useful and want to help keep it alive, please <a href="https://ko-fi.com/cmdr2_stablediffusion_ui" target="_blank"><img src="/media/images/kofi.png" id="coffeeButton"></a> to help cover the cost of development and maintenance! Thank you for your support!</p>
        <p>Please feel free to join the <a href="https://discord.com/invite/u9yhsFmEkB" target="_blank">discord community</a> or <a href="https://github.com/cmdr2/stable-diffusion-ui/issues" target="_blank">file an issue</a> if you have any problems or suggestions in using this interface.</p>
        <div id="footer-legal">
            <p><b>Disclaimer:</b> The authors of this project are not responsible for any content generated using this interface.</p>
            <p>This license of this software forbids you from sharing any content that violates any laws, produce any harm to a person, disseminate any personal information that would be meant for harm, <br/>spread misinformation and target vulnerable groups. For the full list of restrictions please read <a href="https://github.com/cmdr2/stable-diffusion-ui/blob/main/LICENSE" target="_blank">the license</a>.</p>
            <p>By using this software, you consent to the terms and conditions of the license.</p>
        </div>
    </div>
</div>
</body>

<script src="media/js/plugins.js?v=1"></script>
<script src="media/js/utils.js?v=2"></script>
<script src="media/js/inpainting-editor.js?v=1"></script>
<script src="media/js/image-modifiers.js"></script>
<script src="media/js/auto-save.js?v=1"></script>
<script src="media/js/main.js?v=2"></script>
<script src="media/js/themes.js?v=1"></script>
<script>
async function init() {
    await initSettings()
    await getModels()
    await getDiskPath()
    await getAppConfig()
<<<<<<< HEAD
    await loadModifiers()

=======
    await getModels()
    await initSettings()
    await loadUIPlugins()
>>>>>>> 29e32ffc

    setInterval(healthCheck, HEALTH_PING_INTERVAL * 1000)
    healthCheck()

    playSound()
}

init()
</script>
</html><|MERGE_RESOLUTION|>--- conflicted
+++ resolved
@@ -264,14 +264,8 @@
     await getModels()
     await getDiskPath()
     await getAppConfig()
-<<<<<<< HEAD
     await loadModifiers()
-
-=======
-    await getModels()
-    await initSettings()
     await loadUIPlugins()
->>>>>>> 29e32ffc
 
     setInterval(healthCheck, HEALTH_PING_INTERVAL * 1000)
     healthCheck()

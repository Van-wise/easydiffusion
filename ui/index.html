--- conflicted
+++ resolved
@@ -155,19 +155,11 @@
                             <option value="2048">2048</option>
                         </select>
                         <label for="height"><small>(height)</small></label>
-<<<<<<< HEAD
                     </li>
                     <li class="pl-5"><label for="num_inference_steps">Number of inference steps:</label> <input id="num_inference_steps" name="num_inference_steps" size="4" value="25"></li>
                     <li class="pl-5"><label for="guidance_scale_slider">Guidance Scale:</label> <input id="guidance_scale_slider" name="guidance_scale_slider" class="editor-slider" value="75" type="range" min="10" max="500"> <input id="guidance_scale" name="guidance_scale" size="4"></li>
                     <li class="pl-5"><span id="prompt_strength_container"><label for="prompt_strength_slider">Prompt Strength:</label> <input id="prompt_strength_slider" name="prompt_strength_slider" class="editor-slider" value="80" type="range" min="0" max="99"> <input id="prompt_strength" name="prompt_strength" size="4"><br/></span></li>
                     <li class="pl-5"><label for="output_format">Output format:</label>
-=======
-                    </td></tr>
-                    <tr class="pl-5"><td><label for="num_inference_steps">Inference Steps:</label></td><td> <input id="num_inference_steps" name="num_inference_steps" size="4" value="25"></td></tr>
-                    <tr class="pl-5"><td><label for="guidance_scale_slider">Guidance Scale:</label></td><td> <input id="guidance_scale_slider" name="guidance_scale_slider" class="editor-slider" value="75" type="range" min="10" max="500"> <input id="guidance_scale" name="guidance_scale" size="4"></td></tr>
-                    <tr id="prompt_strength_container" class="pl-5"><td><label for="prompt_strength_slider">Prompt Strength:</label></td><td> <input id="prompt_strength_slider" name="prompt_strength_slider" class="editor-slider" value="80" type="range" min="0" max="99"> <input id="prompt_strength" name="prompt_strength" size="4"><br/></td></tr></span>
-                    <tr class="pl-5"><td><label for="output_format">Output Format:</label></td><td>
->>>>>>> edf2b2df
                         <select id="output_format" name="output_format">
                             <option value="jpeg" selected>jpeg</option>
                             <option value="png">png</option>
@@ -231,12 +223,8 @@
 </div>
 </body>
 
-<<<<<<< HEAD
 <script src="media/auto-save.js?v=1"></script>
-<script src="media/main.js?v=34"></script>
-=======
 <script src="media/main.js?v=35"></script>
->>>>>>> edf2b2df
 <script>
 async function init() {
     await loadModifiers()

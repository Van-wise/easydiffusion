<!DOCTYPE html>
<html>
<head>
    <title>Easy Diffusion</title>
    <meta name="viewport" content="width=device-width, initial-scale=1.0">
    <meta name="theme-color" content="#673AB6">
    <link rel="icon" type="image/png" href="/media/images/favicon-16x16.png" sizes="16x16">
    <link rel="icon" type="image/png" href="/media/images/favicon-32x32.png" sizes="32x32">
    <link rel="stylesheet" href="/media/css/jquery-confirm.min.css">
    <link rel="stylesheet" href="/media/css/fonts.css">
    <link rel="stylesheet" href="/media/css/themes.css">
    <link rel="stylesheet" href="/media/css/main.css">
    <link rel="stylesheet" href="/media/css/auto-save.css">
    <link rel="stylesheet" href="/media/css/modifier-thumbnails.css">
    <link rel="stylesheet" href="/media/css/fontawesome-all.min.css">
    <link rel="stylesheet" href="/media/css/image-editor.css">
    <link rel="stylesheet" href="/media/css/searchable-models.css">
    <link rel="stylesheet" href="/media/css/image-modal.css">
    <link rel="stylesheet" href="/media/css/plugins.css">
    <link rel="manifest" href="/media/manifest.webmanifest">
    <script src="/media/js/jquery-3.6.1.min.js"></script>
    <script src="/media/js/jquery-confirm.min.js"></script>
    <script src="/media/js/jszip.min.js"></script>
    <script src="/media/js/FileSaver.min.js"></script>
    <script src="/media/js/marked.min.js"></script>
</head>
<body>
<div id="container">
    <div id="top-nav">
        <div id="logo">
            <h1>
                <img id="logo_img" src="/media/images/icon-512x512.png" >
                Easy Diffusion
                <small><span id="version">v2.5.44</span> <span id="updateBranchLabel"></span></small>
            </h1>
        </div>
        <div id="server-status">
            <div id="server-status-color">●</div>
            <span id="server-status-msg">Stable Diffusion is starting..</span>
        </div>
        <div id="tab-container" class="tab-container">
            <span id="tab-main" class="tab active">
                <span><i class="fa fa-image icon"></i> Generate</span>
            </span>
            <span id="tab-settings" class="tab">
                <span><i class="fa fa-gear icon"></i> Settings</span>
            </span>
            <span id="tab-about" class="tab">
                <span><i class="fa fa-comments icon"></i> Help & Community</span>
            </span>
        </div>
    </div>

    <div id="tab-content-wrapper">
        <div id="tab-content-main" class="tab-content active flex-container">
        <div id="editor">
            <div id="editor-inputs">
                <div id="editor-inputs-prompt" class="row">
                    <label for="prompt"><b>Enter Prompt</b></label> <small>or</small> <button id="promptsFromFileBtn" class="tertiaryButton">Load from a file</button>
                    <textarea id="prompt" class="col-free">a photograph of an astronaut riding a horse</textarea>
                    <input id="prompt_from_file" name="prompt_from_file" type="file" /> <!-- hidden -->
                    <label for="negative_prompt" class="collapsible" id="negative_prompt_handle">
                        Negative Prompt
                        <a href="https://github.com/easydiffusion/easydiffusion/wiki/Writing-prompts#negative-prompts" target="_blank"><i class="fa-solid fa-circle-question help-btn"><span class="simple-tooltip top">Click to learn more about Negative Prompts</span></i></a>
                        <small>(optional)</small>
                    </label>
                    <label for="image-modifiers" data-active="false" id="image-modifier-dropdown">
                        Image Modifiers
                        <small>(optional)</small>
                    </label>
                    <div class="collapsible-content">
                        <textarea id="negative_prompt" name="negative_prompt" placeholder="list the things to remove from the image (e.g. fog, green)"></textarea>
                    </div>
                </div>

                <div id="editor-inputs-init-image" class="row">
                    <label for="init_image">Initial Image (img2img) <small>(optional)</small> </label>

                    <div id="init_image_preview_container" class="image_preview_container">
                        <div id="init_image_wrapper">
                            <img id="init_image_preview" src="" crossorigin="anonymous" />
                            <span id="init_image_size_box" class="img_bottom_label"></span>
                            <button class="init_image_clear image_clear_btn"><i class="fa-solid fa-xmark"></i></button>
                        </div>
                        <div id="init_image_buttons">
                            <div class="button">
                                <i class="fa-regular fa-folder-open"></i>
                                Browse
                                <input id="init_image" name="init_image" type="file" />
                            </div>
                            <div id="init_image_button_draw" class="button">
                                <i class="fa-solid fa-pencil"></i>
                                Draw
                            </div>
                            <div id="inpaint_button_container">
                                <div id="init_image_button_inpaint" class="button">
                                    <i class="fa-solid fa-paintbrush"></i>
                                    Inpaint
                                </div>
                                <input id="enable_mask" name="enable_mask" type="checkbox">
                            </div>
                        </div>
                    </div>

                    <div id="apply_color_correction_setting" class="pl-5"><input id="apply_color_correction" name="apply_color_correction" type="checkbox"> <label for="apply_color_correction">Preserve color profile <small>(helps during inpainting)</small></label></div>

                </div>

                <div id="editor-inputs-tags-container" class="row">
                    <label>Image Modifiers <i class="fa-solid fa-circle-question help-btn"><span class="simple-tooltip right">Click an Image Modifier to remove it, right-click to temporarily disable it, use Ctrl+Mouse Wheel to adjust its weight</span></i></label>
                    <div id="editor-inputs-tags-list"></div>
                </div>

                <button id="makeImage" class="primaryButton">Make Image</button>
		<div id="render-buttons">
		   <button id="stopImage" class="secondaryButton">Stop All</button>
		   <button id="pause"><i class="fa-solid fa-pause"></i> Pause All</button>
		   <button id="resume"><i class="fa-solid fa-play"></i> Resume</button>
		</div>
            </div>

            <span class="line-separator"></span>

            <div id="editor-settings" class="settings-box panel-box">
                <h4 class="collapsible">
                    Image Settings
                    <i id="reset-image-settings" class="fa-solid fa-arrow-rotate-left section-button">
                        <span class="simple-tooltip top-left">
                            Reset Image Settings
                        </span>
                    </i>
                </h4>
                <div id="editor-settings-entries" class="collapsible-content">
                    <div><table>
                    <tr><b class="settings-subheader">Image Settings</b></tr>
                    <tr class="pl-5"><td><label for="seed">Seed:</label></td><td><input id="seed" name="seed" size="10" value="0" onkeypress="preventNonNumericalInput(event)"> <input id="random_seed" name="random_seed" type="checkbox" checked><label for="random_seed">Random</label></td></tr>
                    <tr class="pl-5"><td><label for="num_outputs_total">Number of Images:</label></td><td><input id="num_outputs_total" name="num_outputs_total" value="1" size="1" onkeypress="preventNonNumericalInput(event)"> <label><small>(total)</small></label> <input id="num_outputs_parallel" name="num_outputs_parallel" value="1" size="1" onkeypress="preventNonNumericalInput(event)"> <label for="num_outputs_parallel"><small>(in parallel)</small></label></td></tr>
                    <tr class="pl-5"><td><label for="stable_diffusion_model">Model:</label></td><td class="model-input">
                        <input id="stable_diffusion_model" type="text" spellcheck="false" autocomplete="off" class="model-filter" data-path="" />
                        <button id="reload-models" class="secondaryButton reloadModels"><i class='fa-solid fa-rotate'></i></button>
                        <a href="https://github.com/easydiffusion/easydiffusion/wiki/Custom-Models" target="_blank"><i class="fa-solid fa-circle-question help-btn"><span class="simple-tooltip top-left">Click to learn more about custom models</span></i></a>
                    </td></tr>
                    <tr class="pl-5 displayNone" id="clip_skip_config">
                        <td><label for="clip_skip">Clip Skip:</label></td>
                        <td class="diffusers-restart-needed">
                            <input id="clip_skip" name="clip_skip" type="checkbox">
                            <a href="https://github.com/easydiffusion/easydiffusion/wiki/Clip-Skip" target="_blank"><i class="fa-solid fa-circle-question help-btn"><span class="simple-tooltip top-left">Click to learn more about Clip Skip</span></i></a>
                        </td>
                    </tr>
                    <tr class="pl-5"><td><label for="vae_model">Custom VAE:</label></td><td>
                        <input id="vae_model" type="text" spellcheck="false" autocomplete="off" class="model-filter" data-path="" />
                        <a href="https://github.com/easydiffusion/easydiffusion/wiki/VAE-Variational-Auto-Encoder" target="_blank"><i class="fa-solid fa-circle-question help-btn"><span class="simple-tooltip top-left">Click to learn more about VAEs</span></i></a>
                    </td></tr>
                    <tr id="samplerSelection" class="pl-5"><td><label for="sampler_name">Sampler:</label></td><td>
                        <select id="sampler_name" name="sampler_name">
                            <option value="plms">PLMS</option>
                            <option value="ddim">DDIM</option>
                            <option value="heun">Heun</option>
                            <option value="euler">Euler</option>
                            <option value="euler_a" selected>Euler Ancestral</option>
                            <option value="dpm2">DPM2</option>
                            <option value="dpm2_a">DPM2 Ancestral</option>
                            <option value="lms">LMS</option>
                            <option value="dpm_solver_stability">DPM Solver (Stability AI)</option>
                            <option value="dpmpp_2s_a">DPM++ 2s Ancestral (Karras)</option>
                            <option value="dpmpp_2m">DPM++ 2m (Karras)</option>
                            <option value="dpmpp_2m_sde" class="diffusers-only">DPM++ 2m SDE (Karras)</option>
                            <option value="dpmpp_sde">DPM++ SDE (Karras)</option>
                            <option value="dpm_fast" class="k_diffusion-only">DPM Fast (Karras)</option>
                            <option value="dpm_adaptive" class="k_diffusion-only">DPM Adaptive (Karras)</option>
                            <option value="ddpm" class="diffusers-only">DDPM</option>
                            <option value="deis" class="diffusers-only">DEIS</option>
                            <option value="unipc_snr" class="k_diffusion-only">UniPC SNR</option>
                            <option value="unipc_tu">UniPC TU</option>
                            <option value="unipc_snr_2" class="k_diffusion-only">UniPC SNR 2</option>
                            <option value="unipc_tu_2" class="k_diffusion-only">UniPC TU 2</option>
                            <option value="unipc_tq" class="k_diffusion-only">UniPC TQ</option>
                        </select>
                        <a href="https://github.com/easydiffusion/easydiffusion/wiki/How-to-Use#samplers" target="_blank"><i class="fa-solid fa-circle-question help-btn"><span class="simple-tooltip top-left">Click to learn more about samplers</span></i></a>
                    </td></tr>
                    <tr class="pl-5"><td><label>Image Size: </label></td><td>
                        <select id="width" name="width" value="512">
                            <option value="128">128 (*)</option>
                            <option value="192">192</option>
                            <option value="256">256 (*)</option>
                            <option value="320">320</option>
                            <option value="384">384</option>
                            <option value="448">448</option>
                            <option value="512" selected>512 (*)</option>
                            <option value="576">576</option>
                            <option value="640">640</option>
                            <option value="704">704</option>
                            <option value="768">768 (*)</option>
                            <option value="832">832</option>
                            <option value="896">896</option>
                            <option value="960">960</option>
                            <option value="1024">1024 (*)</option>
                            <option value="1280">1280</option>
                            <option value="1536">1536</option>
                            <option value="1792">1792</option>
                            <option value="2048">2048</option>
                        </select>
                        <label for="width"><small>(width)</small></label>
                        <select id="height" name="height" value="512">
                            <option value="128">128 (*)</option>
                            <option value="192">192</option>
                            <option value="256">256 (*)</option>
                            <option value="320">320</option>
                            <option value="384">384</option>
                            <option value="448">448</option>
                            <option value="512" selected>512 (*)</option>
                            <option value="576">576</option>
                            <option value="640">640</option>
                            <option value="704">704</option>
                            <option value="768">768 (*)</option>
                            <option value="832">832</option>
                            <option value="896">896</option>
                            <option value="960">960</option>
                            <option value="1024">1024 (*)</option>
                            <option value="1280">1280</option>
                            <option value="1536">1536</option>
                            <option value="1792">1792</option>
                            <option value="2048">2048</option>
                        </select>
                        <label for="height"><small>(height)</small></label>
                        <div id="small_image_warning" class="displayNone">Small image sizes can cause bad image quality</div>
                    </td></tr>
                    <tr class="pl-5"><td><label for="num_inference_steps">Inference Steps:</label></td><td> <input id="num_inference_steps" name="num_inference_steps" type="number" min="1" step="1" style="width: 42pt" value="25" onkeypress="preventNonNumericalInput(event)"></td></tr>
                    <tr class="pl-5"><td><label for="guidance_scale_slider">Guidance Scale:</label></td><td> <input id="guidance_scale_slider" name="guidance_scale_slider" class="editor-slider" value="75" type="range" min="11" max="500"> <input id="guidance_scale" name="guidance_scale" size="4" pattern="^[0-9\.]+$" onkeypress="preventNonNumericalInput(event)"></td></tr>
                    <tr id="prompt_strength_container" class="pl-5"><td><label for="prompt_strength_slider">Prompt Strength:</label></td><td> <input id="prompt_strength_slider" name="prompt_strength_slider" class="editor-slider" value="80" type="range" min="0" max="99"> <input id="prompt_strength" name="prompt_strength" size="4" pattern="^[0-9\.]+$" onkeypress="preventNonNumericalInput(event)"><br/></td></tr>
                    <tr id="lora_model_container" class="pl-5">
<<<<<<< HEAD
                        <td><label for="lora_model">LoRA:</label></td>
                        <td class="diffusers-restart-needed">
                            <input id="lora_model" type="text" spellcheck="false" autocomplete="off" class="model-filter" data-path="" />
                        </td>
                    </tr>
                    <tr id="lora_alpha_container" class="pl-5">
                        <td><label for="lora_alpha_slider">LoRA Strength:</label></td>
                        <td class="diffusers-restart-needed">
                            <small>-2</small> <input id="lora_alpha_slider" name="lora_alpha_slider" class="editor-slider" value="50" type="range" min="-200" max="200"> <small>2</small> &nbsp;
                            <input id="lora_alpha" name="lora_alpha" size="4" pattern="^-?[0-9]*\.?[0-9]*$" onkeypress="preventNonNumericalInput(event)"><br/>
=======
                        <td>
                            <label for="lora_model">LoRA:</label>
>>>>>>> 0d610c53
                        </td>
                        <td class="model_entries"></td>
                    </tr>
                    <tr class="pl-5"><td><label for="hypernetwork_model">Hypernetwork:</label></td><td>
                        <input id="hypernetwork_model" type="text" spellcheck="false" autocomplete="off" class="model-filter" data-path="" />
                    </td></tr>
                    <tr id="hypernetwork_strength_container" class="pl-5">
                        <td><label for="hypernetwork_strength_slider">Hypernetwork Strength:</label></td>
                        <td> <input id="hypernetwork_strength_slider" name="hypernetwork_strength_slider" class="editor-slider" value="100" type="range" min="0" max="100"> <input id="hypernetwork_strength" name="hypernetwork_strength" size="4" pattern="^[0-9\.]+$" onkeypress="preventNonNumericalInput(event)"><br/></td>
                    </tr>
                    <tr id="embeddings-container" class="pl-5 displayNone">
                        <td><label for="embeddings-button">Embedding:</label></td>
                        <td class="diffusers-restart-needed">
                            <button id="embeddings-button" class="tertiaryButton">Add embedding to prompt</button>
                        </td>
                    </tr>
                    <tr id="tiling_container" class="pl-5">
                        <td><label for="tiling">Seamless Tiling:</label></td>
                        <td class="diffusers-restart-needed">
                            <select id="tiling" name="tiling">
                                <option value="none" selected>None</option>
                                <option value="x">Horizontal</option>
                                <option value="y">Vertical</option>
                                <option value="xy">Both</option>
                            </select>
                            <a href="https://github.com/easydiffusion/easydiffusion/wiki/Seamless-Tiling" target="_blank"><i class="fa-solid fa-circle-question help-btn"><span class="simple-tooltip top-left">Click to learn more about Seamless Tiling</span></i></a>
                        </td>
                    </tr>
                    <tr class="pl-5"><td><label for="output_format">Output Format:</label></td><td>
                        <select id="output_format" name="output_format">
                            <option value="jpeg" selected>jpeg</option>
                            <option value="png">png</option>
                            <option value="webp">webp</option>
                        </select>
                        <span id="output_lossless_container" class="displayNone">
                            <input id="output_lossless" name="output_lossless" type="checkbox"><label for="output_lossless">Lossless</label>
                        </span>
                    </td></tr>
                    <tr class="pl-5" id="output_quality_row"><td><label for="output_quality">Image Quality:</label></td><td>
                    <input id="output_quality_slider" name="output_quality" class="editor-slider" value="75" type="range" min="10" max="95"> <input id="output_quality" name="output_quality" size="4" pattern="^[0-9\.]+$" onkeypress="preventNonNumericalInput(event)">
                    </td></tr>
                    </table></div>

                    <div><ul>
                    <li><b class="settings-subheader">Render Settings</b></li>
                    <li class="pl-5"><input id="stream_image_progress" name="stream_image_progress" type="checkbox"> <label for="stream_image_progress">Show a live preview <small>(uses more VRAM, slower images)</small></label></li>
                    <li class="pl-5" id="use_face_correction_container">
                        <input id="use_face_correction" name="use_face_correction" type="checkbox"> <label for="use_face_correction">Fix incorrect faces and eyes</label> <div style="display:inline-block;"><input id="gfpgan_model" type="text" spellcheck="false" autocomplete="off" class="model-filter" data-path="" /></div>
                        <table id="codeformer_settings" class="displayNone sub-settings">
                            <tr class="pl-5"><td><label for="codeformer_fidelity_slider">Strength:</label></td><td><input id="codeformer_fidelity_slider" name="codeformer_fidelity_slider" class="editor-slider" value="5" type="range" min="0" max="10"> <input id="codeformer_fidelity" name="codeformer_fidelity" size="4" pattern="^[0-9\.]+$" onkeypress="preventNonNumericalInput(event)"></td></tr>
                            <tr class="pl-5"><td><label for="codeformer_upscale_faces">Upscale Faces:</label></td><td><input id="codeformer_upscale_faces" name="codeformer_upscale_faces" type="checkbox" checked> <label><small>(improves the resolution of faces)</small></label></td></tr>
                        </table>
                    </li>
                    <li class="pl-5">
                        <input id="use_upscale" name="use_upscale" type="checkbox"> <label for="use_upscale">Scale up by</label> 
                        <select id="upscale_amount" name="upscale_amount">
                            <option id="upscale_amount_2x" value="2">2x</option>
                            <option id="upscale_amount_4x" value="4" selected>4x</option>
                        </select>
                        with 
                        <select id="upscale_model" name="upscale_model">
                            <option value="RealESRGAN_x4plus" selected>RealESRGAN_x4plus</option>
                            <option value="RealESRGAN_x4plus_anime_6B">RealESRGAN_x4plus_anime_6B</option>
                            <option value="latent_upscaler">Latent Upscaler 2x</option>
                        </select>
                        <table id="latent_upscaler_settings" class="displayNone sub-settings">
                            <tr class="pl-5"><td><label for="latent_upscaler_steps_slider">Upscaling Steps:</label></td><td><input id="latent_upscaler_steps_slider" name="latent_upscaler_steps_slider" class="editor-slider" value="10" type="range" min="1" max="50"> <input id="latent_upscaler_steps" name="latent_upscaler_steps" size="4" pattern="^[0-9\.]+$" onkeypress="preventNonNumericalInput(event)"></td></tr>
                        </table>
                    </li>
                    <li class="pl-5"><input id="show_only_filtered_image" name="show_only_filtered_image" type="checkbox" checked> <label for="show_only_filtered_image">Show only the corrected/upscaled image</label></li>
                    </ul></div>
                </div>
            </div>

            <label><small><b>Note:</b> The Image Modifiers section has moved to the <code>+ Image Modifiers</code> button at the top, just below the Prompt textbox.</small></label>
        </div>

        <div id="preview" class="col-free">

            <div id="initial-text">
                Type a prompt and press the "Make Image" button.<br/><br/>You can set an "Initial Image" if you want to guide the AI.<br/><br/>
                You can also add modifiers like "Realistic", "Pencil Sketch", "ArtStation" etc by browsing through the "Image Modifiers" section 
                and selecting the desired modifiers.<br/><br/>
                Click "Image Settings" for additional settings like seed, image size, number of images to generate etc.<br/><br/>Enjoy! :)
            </div>
            <div id="preview-content">
                <div id="preview-tools" class="displayNone">
                    <button id="clear-all-previews" class="secondaryButton"><i class="fa-solid fa-trash-can icon"></i> Clear All</button>
                    <button class="tertiaryButton" id="show-download-popup"><i class="fa-solid fa-download"></i> Download images</button>
                    <div class="display-settings">
                        <button id="undo" class="displayNone primaryButton">
                            Undo <i class="fa-solid fa-rotate-left icon"></i>
                            <span class="simple-tooltip left">Undo last remove</span>
                        </button>
                        <span class="auto-scroll"></span> <!-- hack for Rabbit Hole update -->
                        <button id="auto_scroll_btn" class="tertiaryButton">
                            <i class="fa-solid fa-arrows-up-to-line icon"></i>
                            <input id="auto_scroll" name="auto_scroll" type="checkbox" style="display: none">
                            <span class="simple-tooltip left">
                                Scroll to generated image (<span class="state">OFF</span>)
                            </span>
                        </button>
                        <button class="dropdown tertiaryButton">
                            <i class="fa-solid fa-magnifying-glass-plus icon dropbtn"></i>
                            <span class="simple-tooltip left">
                                Image Size
                            </span>
                        </button>
                        <div class="dropdown-content">
                            <div class="dropdown-item">
                                <input id="thumbnail_size" name="thumbnail_size" class="editor-slider" type="range" value="70" min="5" max="200" oninput="sliderUpdate(event)"> 
                                <input id="thumbnail_size-input" name="thumbnail_size-input" size="3" value="70" pattern="^[0-9.]+$" onkeypress="preventNonNumericalInput(event)" oninput="sliderUpdate(event)">&nbsp;%
                            </div>
                        </div>
                    </div>
                    <div class="clearfix" style="clear: both;"></div>
                </div>
            </div>
        </div>
        </div>

        <div id="tab-content-settings" class="tab-content">
            <div id="system-settings" class="tab-content-inner">
                <h1>System Settings</h1>
                <div class="parameters-table" id="system-settings-table"></div>
                <br/>
                <button id="save-system-settings-btn" class="primaryButton">Save</button>
                <br/><br/>
                <div id="share-easy-diffusion">
                   <h3><i class="fa fa-user-group"></i> Share Easy Diffusion</h3>
                   <div class="parameters-table" id="system-settings-network-table">
                   </div>
                </div>
                <br/><br/>
                <div>
                    <h3><i class="fa fa-microchip icon"></i> System Info</h3>
                    <div id="system-info">
                        <table>
                            <tr><td><label>Processor:</label></td><td id="system-info-cpu" class="value"></td></tr>
                            <tr><td><label>Compatible Graphics Cards (all):</label></td><td id="system-info-gpus-all" class="value"></td></tr>
                            <tr><td></td><td>&nbsp;</td></tr>
                            <tr><td><label>Used for rendering 🔥:</label></td><td id="system-info-rendering-devices" class="value"></td></tr>
                            <tr><td><label>Server Addresses <i class="fa-solid fa-circle-question help-btn"><span class="simple-tooltip top-left">You can access Stable Diffusion UI from other devices using these addresses</span></i> :</label></td><td id="system-info-server-hosts" class="value"></td></tr>
                        </table>
                    </div>
                </div>

            </div>
        </div>
        <div id="tab-content-about" class="tab-content">
            <div class="tab-content-inner">
                <div class="float-container">
                    <div class="float-child">
                        <h1>Help</h1>
                        <ul id="help-links">
                            <li><span class="help-section">Using the software</span>
                            <ul>
                                <li> <a href="https://github.com/easydiffusion/easydiffusion/wiki/How-To-Use" target="_blank"><i class="fa-solid fa-book fa-fw"></i> How to use</a>
                                <li> <a href="https://github.com/easydiffusion/easydiffusion/wiki/UI-Overview" target="_blank"><i class="fa-solid fa-list fa-fw"></i> UI Overview</a>
                                <li> <a href="https://github.com/easydiffusion/easydiffusion/wiki/Writing-Prompts" target="_blank"><i class="fa-solid fa-pen-to-square fa-fw"></i> Writing prompts</a>
                                <li> <a href="https://github.com/easydiffusion/easydiffusion/wiki/Inpainting" target="_blank"><i class="fa-solid fa-paintbrush fa-fw"></i> Inpainting</a>
                                <li> <a href="https://github.com/easydiffusion/easydiffusion/wiki/Run-on-Multiple-GPUs" target="_blank"><i class="fa-solid fa-paintbrush fa-fw"></i> Run on Multiple GPUs</a>
                            </ul>
  
                            <li><span class="help-section">Installation</span>
                            <ul>
                                <li> <a href="https://github.com/easydiffusion/easydiffusion/wiki/Troubleshooting" target="_blank"><i class="fa-solid fa-circle-question fa-fw"></i> Troubleshooting</a>
                            </ul>
  
                            <li><span class="help-section">Downloadable Content</span>
                            <ul>
                                <li> <a href="https://github.com/easydiffusion/easydiffusion/wiki/Custom-Models" target="_blank"><i class="fa-solid fa-images fa-fw"></i> Custom Models</a>
                                <li> <a href="https://github.com/easydiffusion/easydiffusion/wiki/UI-Plugins" target="_blank"><i class="fa-solid fa-puzzle-piece fa-fw"></i> UI Plugins</a>
                                <li> <a href="https://github.com/easydiffusion/easydiffusion/wiki/VAE-Variational-Auto-Encoder" target="_blank"><i class="fa-solid fa-hand-sparkles fa-fw"></i> VAE Variational Auto Encoder</a>
                            </ul>
                        </ul>
                    </div>
  
                    <div class="float-child">
                        <h1>Community</h1>
                        <ul id="community-links">
                            <li><a href="https://discord.com/invite/u9yhsFmEkB" target="_blank"><i class="fa-brands fa-discord fa-fw"></i> Discord user community</a></li>
                            <li><a href="https://www.reddit.com/r/StableDiffusionUI/" target="_blank"><i class="fa-brands fa-reddit fa-fw"></i> Reddit community</a></li>
                            <li><a href="https://github.com/easydiffusion/easydiffusion" target="_blank"><i class="fa-brands fa-github fa-fw"></i> Source code on GitHub</a></li>
                        </ul>
                    </div>
                </div>
            </div>
        </div>
    </div>
    
    <div class="popup" id="splash-screen" data-version="1">
        <div>
            <i class="close-button fa-solid fa-xmark"></i>
            <img class="splash-img" src="/media/images/icon-512x512.png" width="128" height="128">
            <h1>Diffusers Tech Preview</h1>
            <p>The Diffusers Tech Preview allows early access to the new features based on <a href="https://huggingface.co/docs/diffusers/index" target="_blank">Diffusers</a>.</p>
            <p>This is under active development, and is missing a few features. It is experimental! Please report any bugs to the #beta channel in our <a href="https://discord.gg/QUcNZufQNZ" target="_blank">Discord</a> server!</p>
            <h2>New upcoming features in our new engine</h2>
            <ul>
                <li><a href="https://huggingface.co/blog/lora" target="_blank">LORA</a> support - Place LORA files in the <tt>models/lora</tt> folder.</li>
                <li><a href="https://github.com/damian0815/compel/blob/main/Reference.md" target="_blank">Compel Prompt Parser</a> - New, more powerful parser. In short:
                    <ul>
                        <li> no limit to the length of prompts (i.e. long prompts are supported)</li>
                        <li> Use <tt>+</tt> and <tt>-</tt> to increase/decrease the weight. E.g. <tt>apple</tt>, <tt>apple+</tt>, <tt>apple++</tt>, <tt>apple+++</tt>,
                             or <tt>apple-</tt>, <tt>apple--</tt> for different weights.</li>
                        <li> Use exact weights - 0.0 to 1.0 reduces the weight, 1.0 to 2.0 increases the weight.
                             Think of it like a multiplier, like 1.5x or 0.5x: E.g. <tt>(apple)0.8 falling from a tree</tt>,
                             <tt>(apple)1.5 falling from a tree</tt>, <tt>(apple falling)1.4 from a tree</tt></li>
                        <li> You can group tokens together using parentheses/round-brackets. E.g. <tt>(apple falling)++
                             from a tree</tt>. Nested parentheses are supported.</li>
                    </ul>
                    This clarifies a few things:
                    <ul>
                        <li> colon (<tt>:</tt>) is NOT used for blending. Neither is it used for weights. It has no impact and
                             will be considered a part of the prompt.</li>
                        <li> <tt>(())</tt> and <tt>[]</tt> do not affect the prompt's weights.</li>
                    </ul>
                </li>
                <li> More choices for img2img samplers</li>
                <li> Support for official inpainting models</li>
		<li> Generate images that tile seamlessly</li>
                <li> <a href="https://github.com/cmdr2/stable-diffusion-ui/wiki/Clip-Skip" target="_blank">Clip Skip</a> support allows to skip the last CLIP layer (recommended by some LORA models)</li>
                <li> New samplers: DDPM and DEIS</li>
                <li> Memory optimizations that allow the use of 2GB GPUs</li>
            </ul>
            <h2>Known issues</h2>
            <ul>
                <li> Some LoRA consistently fail to load in EasyDiffusion</li>
                <li> Some LoRA are far more sensitive to alpha (compared to a11)</li>
                <li> Hangs sometimes on "compel is ready", while making the token.</li>
                <li> Some custom inpainting models don't work</li>
                <li> These samplers don't work yet: Unipc SNR, Unipc TQ, Unipc SNR2, DPM++ 2s Ancestral, DPM++ SDE, DPM Fast, DPM Adaptive, DPM2</li>
                <li> Hypernetwork doesn't work</li>
                <li> The time remaining in browser differs from the one in the console</li>
            </ul>
        </div>
    </div>

    <dialog id="download-images-dialog">
        <div class="dialog-header">
            <div class="dialog-header-left">
                <h4>Download all images</h4>
                <span></span>
            </div>
            <div>
                <i id="download-images-close-button" class="fa-solid fa-xmark fa-lg"></i>
            </div>
        </div>
        <div class="parameters-table">
            <div>
                <div><i class="fa fa-file-zipper"></i></div>
                <div><label for="theme">Download as a ZIP file</label><small>Instead of downloading individual files, generate one zip file with all images</small></div>
                <div><div class="input-toggle"><input id="zip_toggle" name="zip_toggle" checked="" type="checkbox"><label for="zip_toggle"></label></div></div>
            </div>
            <div id="download-add-folders">
                <div><i class="fa fa-folder-tree"></i></div>
                <div><label for="theme">Add per-job folders</label><small>Place images into job folders</small></div>
                <div><div class="input-toggle"><input id="tree_toggle" name="tree_toggle" checked="" type="checkbox"><label for="tree_toggle"></label></div></div>
            </div>
            <div>
                <div><i class="fa fa-sliders"></i></div>
                <div><label for="theme">Add metadata files</label><small>For each image, also download a JSON file with all the settings used to generate the image</small></div>
                <div><div class="input-toggle"><input id="json_toggle" name="json_toggle" checked="" type="checkbox"><label for="json_toggle"></label></div></div>
            </div>
        </div>
        <div class="center">
            <button id="save-all-images" class="primaryButton"><i class="fa-solid fa-images"></i> Start download</button>
        </div>
    </dialog>
    <div id="save-settings-config" class="popup">
        <div>
            <i class="close-button fa-solid fa-xmark"></i>
            <h1>Save Settings Configuration</h1>
            <p>Select which settings should be remembered when restarting the browser</p>
            <table id="save-settings-config-table" class="form-table">
            </table>
        </div>
    </div>

    <div id="editor-modifiers">
        <div id="editor-modifiers-header" class="dialog-header">
            <div id="modifiers-header-left" class="dialog-header-left">
                <h4>Image Modifiers</h4>
                <span>(drawing style, camera, etc.)</span>
            </div>
            <div id="modifiers-header-right">
                <i id="modifier-settings-btn" class="fa-solid fa-gear section-button">
                    <span class="simple-tooltip left">
                        Add Custom Modifiers
                    </span>
                </i>
                <i id="modifiers-container-size-btn" class="fa-solid fa-expand"></i>
                <i id="modifiers-close-button" class="fa-solid fa-xmark fa-lg"></i>
            </div>
        </div>
        <div id="editor-modifiers-subheader">
            <div id="modifiers-action-collapsibles-btn">
                <i class="modifiers-action-icon fa-solid fa-square-plus"></i>
                <span class="modifiers-action-text">
                    Expand Categories
                </span>
            </div>
            <div>
                <label for="preview-image">Image Style:</label>
                <select id="preview-image" name="preview-image" value="portrait">
                    <option value="portrait" selected="">Face</option>
                    <option value="landscape">Landscape</option>
                </select>
            </div>
            <div>
                <label for="modifier-card-size-slider">Thumbnail Size:</label>
                <input id="modifier-card-size-slider" name="modifier-card-size-slider" value="0" type="range" min="-2" max="3">
            </div>
        </div>
        <div id="editor-modifiers-entries" class="collapsible-content"></div>
    </div>

    <dialog id="modifier-settings-config">
        <div id="modifier-settings-header" class="dialog-header">
            <div id="modifier-settings-header-left" class="dialog-header-left">
                <h4>Custom Modifiers</h4>
                <span>Set your custom modifiers (one per line)</span>
            </div>
            <div id="modifier-settings-header-right">
                <i id="modifier-settings-close-button" class="fa-solid fa-xmark fa-lg"></i>
            </div>
        </div>
        <textarea id="custom-modifiers-input" placeholder="Enter your custom modifiers, one-per-line" spellcheck="false"></textarea>
        <div>
            <small>
                <b>Tip:</b> You can include special characters like {} () [] and |. You can also put multiple comma-separated
                phrases in a single line, to make a single modifier that combines all of those.
            </small>
        </div>
    </dialog>

    <dialog id="embeddings-dialog">
        <div id="embeddings-dialog-header" class="dialog-header">
            <div id="embeddings-dialog-header-left" class="dialog-header-left">
                <h4>Embeddings</h4>
                <span>Add embeddings to the prompt (click) or negative prompt (shift-click)</span>
            </div>
            <div id="embeddings-dialog-header-right">
                <i id="embeddings-dialog-close-button" class="fa-solid fa-xmark fa-lg"></i>
            </div>
        </div>
        <div>
            <i class="fa-solid fa-magnifying-glass"></i>
            <input id="embeddings-search-box" type="text" spellcheck="false" autocomplete="off" placeholder="Search...">
            <span style="float:right;"><label>Mode:</label>&nbsp;<select id="embeddings-mode"><option value="insert">Insert at cursor position</option><option value="append">Append at the end</option></select>
        </div>
        <div id="embeddings-list">
        </div>
        </div>
    </dialog>

    <div id="image-editor" class="popup image-editor-popup">
        <div>
            <i class="close-button fa-solid fa-xmark"></i>
            <h1>Image Editor</h1>
            <div class="flex-container">
                <div class="editor-controls-left"></div>
                <div class="editor-controls-center">
                    <div></div>
                </div>
                <div class="editor-controls-right">
                    <div></div>
                </div>
            </div>
        </div>
    </div>

    <div id="image-inpainter" class="popup image-editor-popup">
        <div>
            <i class="close-button fa-solid fa-xmark"></i>
            <h1>Inpainter</h1>
            <div class="flex-container">
                <div class="editor-controls-left"></div>
                <div class="editor-controls-center">
                    <div></div>
                </div>
                <div class="editor-controls-right">
                    <div></div>
                </div>
            </div>
        </div>
    </div>

    <div id="footer-spacer"></div>
    <div id="footer">
        <div class="line-separator">&nbsp;</div>
        <p>If you found this project useful and want to help keep it alive, please <a href="https://ko-fi.com/cmdr2_stablediffusion_ui" target="_blank"><img src="/media/images/kofi.png" id="coffeeButton"></a> to help cover the cost of development and maintenance! Thank you for your support!</p>
        <p>Please feel free to join the <a href="https://discord.com/invite/u9yhsFmEkB" target="_blank">discord community</a> or <a href="https://github.com/easydiffusion/easydiffusion/issues" target="_blank">file an issue</a> if you have any problems or suggestions in using this interface.</p>
        <div id="footer-legal">
            <p><b>Disclaimer:</b> The authors of this project are not responsible for any content generated using this interface.</p>
            <p>This license of this software forbids you from sharing any content that violates any laws, produce any harm to a person, disseminate any personal information that would be meant for harm, <br/>spread misinformation and target vulnerable groups. For the full list of restrictions please read <a href="https://github.com/easydiffusion/easydiffusion/blob/main/LICENSE" target="_blank">the license</a>.</p>
            <p>By using this software, you consent to the terms and conditions of the license.</p>
        </div>
    </div>
</div>
</body>
<script src="media/js/utils.js"></script>
<script src="media/js/engine.js"></script>
<script src="media/js/parameters.js"></script>

<script src="media/js/image-modifiers.js"></script>
<script src="media/js/auto-save.js"></script>

<script src="media/js/searchable-models.js"></script>
<script src="media/js/main.js"></script>
<script src="media/js/plugins.js"></script>
<script src="media/js/themes.js"></script>
<script src="media/js/dnd.js"></script>
<script src="media/js/image-editor.js"></script>
<script src="media/js/image-modal.js"></script>
<script>
async function init() {
    await initSettings()
    await getModels(false)
    await getAppConfig()
    await loadUIPlugins()
    await loadModifiers()
    await getSystemInfo()
    // await initPlugins()

    SD.init({
        events: {
            statusChange: setServerStatus,
            idle: onIdle,
            ping: tunnelUpdate
        }
    })
    splashScreen()

    // load models again, but scan for malicious this time
    await getModels(true)

    // playSound()
}

init()
</script>
</html><|MERGE_RESOLUTION|>--- conflicted
+++ resolved
@@ -229,23 +229,10 @@
                     <tr class="pl-5"><td><label for="guidance_scale_slider">Guidance Scale:</label></td><td> <input id="guidance_scale_slider" name="guidance_scale_slider" class="editor-slider" value="75" type="range" min="11" max="500"> <input id="guidance_scale" name="guidance_scale" size="4" pattern="^[0-9\.]+$" onkeypress="preventNonNumericalInput(event)"></td></tr>
                     <tr id="prompt_strength_container" class="pl-5"><td><label for="prompt_strength_slider">Prompt Strength:</label></td><td> <input id="prompt_strength_slider" name="prompt_strength_slider" class="editor-slider" value="80" type="range" min="0" max="99"> <input id="prompt_strength" name="prompt_strength" size="4" pattern="^[0-9\.]+$" onkeypress="preventNonNumericalInput(event)"><br/></td></tr>
                     <tr id="lora_model_container" class="pl-5">
-<<<<<<< HEAD
-                        <td><label for="lora_model">LoRA:</label></td>
-                        <td class="diffusers-restart-needed">
-                            <input id="lora_model" type="text" spellcheck="false" autocomplete="off" class="model-filter" data-path="" />
-                        </td>
-                    </tr>
-                    <tr id="lora_alpha_container" class="pl-5">
-                        <td><label for="lora_alpha_slider">LoRA Strength:</label></td>
-                        <td class="diffusers-restart-needed">
-                            <small>-2</small> <input id="lora_alpha_slider" name="lora_alpha_slider" class="editor-slider" value="50" type="range" min="-200" max="200"> <small>2</small> &nbsp;
-                            <input id="lora_alpha" name="lora_alpha" size="4" pattern="^-?[0-9]*\.?[0-9]*$" onkeypress="preventNonNumericalInput(event)"><br/>
-=======
                         <td>
                             <label for="lora_model">LoRA:</label>
->>>>>>> 0d610c53
                         </td>
-                        <td class="model_entries"></td>
+                        <td class="model_entries diffusers-restart-needed"></td>
                     </tr>
                     <tr class="pl-5"><td><label for="hypernetwork_model">Hypernetwork:</label></td><td>
                         <input id="hypernetwork_model" type="text" spellcheck="false" autocomplete="off" class="model-filter" data-path="" />

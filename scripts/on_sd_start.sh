--- conflicted
+++ resolved
@@ -95,34 +95,7 @@
     fi
 fi
 
-<<<<<<< HEAD
 python -c "from importlib.metadata import version; print('sdkit version:', version('sdkit'))"
-=======
-# allow rolling back the sdkit-based changes
-if [ -e "src-old" ] && [ ! -e "src" ]; then
-    mv src-old src
-
-    if [ -e "ldm-old" ]; then rm -r ldm-old; fi
-
-    pip uninstall -y sdkit stable-diffusion-sdkit
-fi
-
-if [ `grep -c conda_sd_gfpgan_deps_installed ../scripts/install_status.txt` -gt "0" ]; then
-    echo "Packages necessary for GFPGAN (Face Correction) were already installed"
-else
-    printf "\n\nDownloading packages necessary for GFPGAN (Face Correction)..\n"
-
-    export PYTHONNOUSERSITE=1
-    export PYTHONPATH="$(pwd):$(pwd)/env/lib/site-packages"
-
-    out_test=`python -c "from gfpgan import GFPGANer; print(42)"`
-    if [ "$out_test" != "42" ]; then
-        echo "EE The dependency check has failed. This usually means that some system libraries are missing."
-	echo "EE On Debian/Ubuntu systems, this are often these packages: libsm6 libxext6 libxrender-dev"
-	echo "EE Other Linux distributions might have different package names for these libraries."
-        fail "GFPGAN dependency test failed"
-    fi
->>>>>>> 1da4b3d9
 
 # upgrade stable-diffusion-sdkit
 pip install --upgrade stable-diffusion-sdkit -q
@@ -163,42 +136,8 @@
     fi
 fi
 
-<<<<<<< HEAD
 if [ -f "../models/stable-diffusion/sd-v1-4.ckpt" ]; then
     model_size=`find "../models/stable-diffusion/sd-v1-4.ckpt" -printf "%s"`
-=======
-if python -m picklescan --help >/dev/null 2>&1; then
-    echo "Picklescan is already installed."
-else
-    echo "Picklescan not found, installing."
-    pip install picklescan || fail "Picklescan installation failed."
-fi
-
-if python -c "import safetensors" --help >/dev/null 2>&1; then
-    echo "SafeTensors is already installed."
-else
-    echo "SafeTensors not found, installing."
-    pip install safetensors || fail "SafeTensors installation failed."
-fi
-
-
-
-mkdir -p "../models/stable-diffusion"
-mkdir -p "../models/vae"
-mkdir -p "../models/hypernetwork"
-echo "" > "../models/stable-diffusion/Put your custom ckpt files here.txt"
-echo "" > "../models/vae/Put your VAE files here.txt"
-echo "" > "../models/hypernetwork/Put your hypernetwork files here.txt"
-
-# if downgrading from v2.5, migrate the models to the legacy path (if already downloaded)
-if [ -e "../models/stable-diffusion/sd-v1-4.ckpt" ] && [ ! -e "sd-v1-4.ckpt" ]; then mv ../models/stable-diffusion/sd-v1-4.ckpt . ; fi
-if [ -e "../models/gfpgan/GFPGANv1.3.pth" ] && [ ! -e "GFPGANv1.3.pth" ]; then mv ../models/gfpgan/GFPGANv1.3.pth . ; fi
-if [ -e "../models/realesrgan/RealESRGAN_x4plus.pth" ] && [ ! -e "RealESRGAN_x4plus.pth" ]; then mv ../models/realesrgan/RealESRGAN_x4plus.pth . ; fi
-if [ -e "../models/realesrgan/RealESRGAN_x4plus_anime_6B.pth" ] && [ ! -e "RealESRGAN_x4plus_anime_6B.pth" ]; then mv ../models/realesrgan/RealESRGAN_x4plus_anime_6B.pth . ; fi
-
-if [ -f "sd-v1-4.ckpt" ]; then
-    model_size=`find "sd-v1-4.ckpt" -printf "%s"`
->>>>>>> 1da4b3d9
 
     if [ "$model_size" -eq "4265380512" ] || [ "$model_size" -eq "7703807346" ] || [ "$model_size" -eq "7703810927" ]; then
         echo "Data files (weights) necessary for Stable Diffusion were already downloaded"

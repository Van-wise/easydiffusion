#!/bin/bash

cp sd-ui-files/scripts/functions.sh scripts/
cp sd-ui-files/scripts/on_env_start.sh scripts/
cp sd-ui-files/scripts/bootstrap.sh scripts/
cp sd-ui-files/scripts/check_modules.py scripts/

source ./scripts/functions.sh

TORCH_VERSION="2.0.0"
TORCHVISION_VERSION="0.15.1"
SDKIT_VERSION="1.0.72"
SD_VERSION="2.1.4"

# activate the installer env
CONDA_BASEPATH=$(conda info --base)
source "$CONDA_BASEPATH/etc/profile.d/conda.sh" # avoids the 'shell not initialized' error

conda activate || fail "Failed to activate conda"

# remove the old version of the dev console script, if it's still present
if [ -e "open_dev_console.sh" ]; then
    rm "open_dev_console.sh"
fi

# python -c "import os; import shutil; frm = 'sd-ui-files/ui/hotfix/9c24e6cd9f499d02c4f21a033736dabd365962dc80fe3aeb57a8f85ea45a20a3.26fead7ea4f0f843f6eb4055dfd25693f1a71f3c6871b184042d4b126244e142'; dst = os.path.join(os.path.expanduser('~'), '.cache', 'huggingface', 'transformers', '9c24e6cd9f499d02c4f21a033736dabd365962dc80fe3aeb57a8f85ea45a20a3.26fead7ea4f0f843f6eb4055dfd25693f1a71f3c6871b184042d4b126244e142'); shutil.copyfile(frm, dst) if os.path.exists(dst) else print(''); print('Hotfixed broken JSON file from OpenAI');"

# Caution, this file will make your eyes and brain bleed. It's such an unholy mess.
# Note to self: Please rewrite this in Python. For the sake of your own sanity.

# set the correct installer path (current vs legacy)
if [ -e "installer_files/env" ]; then
    export INSTALL_ENV_DIR="$(pwd)/installer_files/env"
fi
if [ -e "stable-diffusion/env" ]; then
    export INSTALL_ENV_DIR="$(pwd)/stable-diffusion/env"
fi

# create the stable-diffusion folder, to work with legacy installations
if [ ! -e "stable-diffusion" ]; then mkdir stable-diffusion; fi
cd stable-diffusion

# activate the old stable-diffusion env, if it exists
if [ -e "env" ]; then
    conda activate ./env || fail "conda activate failed"
fi

# disable the legacy src and ldm folder (otherwise this prevents installing gfpgan and realesrgan)
if [ -e "src" ]; then mv src src-old; fi
if [ -e "ldm" ]; then mv ldm ldm-old; fi

mkdir -p "../models/stable-diffusion"
mkdir -p "../models/gfpgan"
mkdir -p "../models/realesrgan"
mkdir -p "../models/vae"

# migrate the legacy models to the correct path (if already downloaded)
if [ -e "sd-v1-4.ckpt" ]; then mv sd-v1-4.ckpt ../models/stable-diffusion/; fi
if [ -e "custom-model.ckpt" ]; then mv custom-model.ckpt ../models/stable-diffusion/; fi
if [ -e "GFPGANv1.3.pth" ]; then mv GFPGANv1.3.pth ../models/gfpgan/; fi
if [ -e "RealESRGAN_x4plus.pth" ]; then mv RealESRGAN_x4plus.pth ../models/realesrgan/; fi
if [ -e "RealESRGAN_x4plus_anime_6B.pth" ]; then mv RealESRGAN_x4plus_anime_6B.pth ../models/realesrgan/; fi

OS_NAME=$(uname -s)
case "${OS_NAME}" in
    Linux*)     OS_NAME="linux";;
    Darwin*)    OS_NAME="macos";;
    *)          echo "Unknown OS: $OS_NAME! This script runs only on Linux or Mac" && exit
esac

# Detect GPU types

if grep -q amdgpu /proc/bus/pci/devices; then
   echo AMD GPU detected
   HAS_AMD=yes
fi

if grep -q nvidia /proc/bus/pci/devices; then
   echo NVidia GPU detected
   HAS_NVIDIA=yes
fi



# install torch and torchvision
<<<<<<< HEAD
if python ../scripts/check_modules.py torch==$TORCH_VERSION torchvision==$TORCHVISION_VERSION; then
=======
if python ../scripts/check_modules.py torch torchvision; then
    # temp fix for installations that installed torch 2.0 by mistake
    if [ "$OS_NAME" == "linux" ]; then
        # Check for AMD and NVIDIA dGPUs, always preferring an NVIDIA GPU if available
        if [ "$HAS_NVIDIA" != "yes" -a "$HAS_AMD" = "yes" ]; then
            python -m pip install --upgrade torch torchvision --extra-index-url "https://download.pytorch.org/whl/rocm5.4.2" -q || fail "Installation of torch and torchvision for AMD failed"
        else
            python -m pip install --upgrade torch==1.13.1+cu116 torchvision==0.14.1+cu116 --extra-index-url "https://download.pytorch.org/whl/cu116" -q || fail "Installation of torch and torchvision for CUDA failed"
        fi
    elif [ "$OS_NAME" == "macos" ]; then
        python -m pip install --upgrade torch==1.13.1 torchvision==0.14.1 -q
    fi

>>>>>>> e7dc41e2
    echo "torch and torchvision have already been installed."
else
    echo "Installing torch and torchvision.."

    export PYTHONNOUSERSITE=1
    export PYTHONPATH="$INSTALL_ENV_DIR/lib/python3.8/site-packages"

<<<<<<< HEAD
    if python -m pip install --upgrade torch==$TORCH_VERSION torchvision==$TORCHVISION_VERSION ; then
        echo "Installed."
    else
        fail "torch install failed"
=======
    if [ "$OS_NAME" == "linux" ]; then
        # Check for AMD and NVIDIA dGPUs, always preferring an NVIDIA GPU if available
        if [ "$HAS_NVIDIA" != "yes" -a "$HAS_AMD" = "yes" ]; then
            python -m pip install --upgrade torch torchvision --extra-index-url "https://download.pytorch.org/whl/rocm5.4.2"  || fail "Installation of torch and torchvision for ROCm failed"
        else
            python -m pip install --upgrade torch==1.13.1+cu116 torchvision==0.14.1+cu116 --extra-index-url "https://download.pytorch.org/whl/cu116" || fail "Installation of torch and torchvision for CUDA failed"
        fi
        echo "Installed."
    elif [ "$OS_NAME" == "macos" ]; then
        if python -m pip install --upgrade torch==1.13.1 torchvision==0.14.1 ; then
            echo "Installed."
        else
            fail "torch install failed"
        fi
>>>>>>> e7dc41e2
    fi
fi

python -c "from importlib.metadata import version; print('torch version:', version('torch'))"

# install/upgrade sdkit
if python ../scripts/check_modules.py sdkit sdkit.models ldm transformers numpy antlr4 gfpgan realesrgan ; then
    echo "sdkit is already installed."

    # skip sdkit upgrade if in developer-mode
    if [ ! -e "../src/sdkit" ]; then
        export PYTHONNOUSERSITE=1
        export PYTHONPATH="$INSTALL_ENV_DIR/lib/python3.8/site-packages"

        python -m pip install --upgrade sdkit==$SDKIT_VERSION -q
    fi
else
    echo "Installing sdkit: https://pypi.org/project/sdkit/"

    export PYTHONNOUSERSITE=1
    export PYTHONPATH="$INSTALL_ENV_DIR/lib/python3.8/site-packages"

    if python -m pip install sdkit==$SDKIT_VERSION ; then
        echo "Installed."
    else
        fail "sdkit install failed"
    fi
fi

python -c "from importlib.metadata import version; print('sdkit version:', version('sdkit'))"

# upgrade stable-diffusion-sdkit
python -m pip install --upgrade stable-diffusion-sdkit==$SD_VERSION -q
python -c "from importlib.metadata import version; print('stable-diffusion version:', version('stable-diffusion-sdkit'))"

# install rich
if python ../scripts/check_modules.py rich; then
    echo "rich has already been installed."
else
    echo "Installing rich.."

    export PYTHONNOUSERSITE=1
    export PYTHONPATH="$INSTALL_ENV_DIR/lib/python3.8/site-packages"

    if python -m pip install rich ; then
        echo "Installed."
    else
        fail "Install failed for rich"
    fi
fi

if python ../scripts/check_modules.py uvicorn fastapi ; then
    echo "Packages necessary for Easy Diffusion were already installed"
else
    printf "\n\nDownloading packages necessary for Easy Diffusion..\n\n"

    export PYTHONNOUSERSITE=1
    export PYTHONPATH="$INSTALL_ENV_DIR/lib/python3.8/site-packages"

    if conda install -c conda-forge -y uvicorn fastapi ; then
        echo "Installed. Testing.."
    else
        fail "'conda install uvicorn' failed"
    fi

    if ! command -v uvicorn &> /dev/null; then
        fail "UI packages not found!"
    fi
fi

if [ -f "../models/stable-diffusion/sd-v1-4.ckpt" ]; then
    model_size=`filesize "../models/stable-diffusion/sd-v1-4.ckpt"`

    if [ "$model_size" -eq "4265380512" ] || [ "$model_size" -eq "7703807346" ] || [ "$model_size" -eq "7703810927" ]; then
        echo "Data files (weights) necessary for Stable Diffusion were already downloaded"
    else
        printf "\n\nThe model file present at models/stable-diffusion/sd-v1-4.ckpt is invalid. It is only $model_size bytes in size. Re-downloading.."
        rm ../models/stable-diffusion/sd-v1-4.ckpt
    fi
fi


if find "../models/stable-diffusion/" -name "*.ckpt" -or -name "*.safetensors" > /dev/null; then
    echo "Found existing model file(s)."
else
    echo "Downloading data files (weights) for Stable Diffusion..."

    curl -L -k https://huggingface.co/CompVis/stable-diffusion-v-1-4-original/resolve/main/sd-v1-4.ckpt > ../models/stable-diffusion/sd-v1-4.ckpt

    if [ -f "../models/stable-diffusion/sd-v1-4.ckpt" ]; then
        model_size=`filesize "../models/stable-diffusion/sd-v1-4.ckpt"`
        if [ ! "$model_size" == "4265380512" ]; then
            fail "The downloaded model file was invalid! Bytes downloaded: $model_size"
        fi
    else
        fail "Error downloading the data files (weights) for Stable Diffusion"
    fi
fi


if [ -f "../models/gfpgan/GFPGANv1.3.pth" ]; then
    model_size=`filesize "../models/gfpgan/GFPGANv1.3.pth"`

    if [ "$model_size" -eq "348632874" ]; then
        echo "Data files (weights) necessary for GFPGAN (Face Correction) were already downloaded"
    else
        printf "\n\nThe model file present at models/gfpgan/GFPGANv1.3.pth is invalid. It is only $model_size bytes in size. Re-downloading.."
        rm ../models/gfpgan/GFPGANv1.3.pth
    fi
fi

if [ ! -f "../models/gfpgan/GFPGANv1.3.pth" ]; then
    echo "Downloading data files (weights) for GFPGAN (Face Correction).."

    curl -L -k https://github.com/TencentARC/GFPGAN/releases/download/v1.3.0/GFPGANv1.3.pth > ../models/gfpgan/GFPGANv1.3.pth

    if [ -f "../models/gfpgan/GFPGANv1.3.pth" ]; then
        model_size=`filesize "../models/gfpgan/GFPGANv1.3.pth"`
        if [ ! "$model_size" -eq "348632874" ]; then
            fail "The downloaded GFPGAN model file was invalid! Bytes downloaded: $model_size"
        fi
    else
        fail "Error downloading the data files (weights) for GFPGAN (Face Correction)."
    fi
fi


if [ -f "../models/realesrgan/RealESRGAN_x4plus.pth" ]; then
    model_size=`filesize "../models/realesrgan/RealESRGAN_x4plus.pth"`

    if [ "$model_size" -eq "67040989" ]; then
        echo "Data files (weights) necessary for ESRGAN (Resolution Upscaling) x4plus were already downloaded"
    else
        printf "\n\nThe model file present at models/realesrgan/RealESRGAN_x4plus.pth is invalid. It is only $model_size bytes in size. Re-downloading.."
        rm ../models/realesrgan/RealESRGAN_x4plus.pth
    fi
fi

if [ ! -f "../models/realesrgan/RealESRGAN_x4plus.pth" ]; then
    echo "Downloading data files (weights) for ESRGAN (Resolution Upscaling) x4plus.."

    curl -L -k https://github.com/xinntao/Real-ESRGAN/releases/download/v0.1.0/RealESRGAN_x4plus.pth > ../models/realesrgan/RealESRGAN_x4plus.pth

    if [ -f "../models/realesrgan/RealESRGAN_x4plus.pth" ]; then
        model_size=`filesize "../models/realesrgan/RealESRGAN_x4plus.pth"`
        if [ ! "$model_size" -eq "67040989" ]; then
            fail "The downloaded ESRGAN x4plus model file was invalid! Bytes downloaded: $model_size"
        fi
    else
        fail "Error downloading the data files (weights) for ESRGAN (Resolution Upscaling) x4plus"
    fi
fi


if [ -f "../models/realesrgan/RealESRGAN_x4plus_anime_6B.pth" ]; then
    model_size=`filesize "../models/realesrgan/RealESRGAN_x4plus_anime_6B.pth"`

    if [ "$model_size" -eq "17938799" ]; then
        echo "Data files (weights) necessary for ESRGAN (Resolution Upscaling) x4plus_anime were already downloaded"
    else
        printf "\n\nThe model file present at models/realesrgan/RealESRGAN_x4plus_anime_6B.pth is invalid. It is only $model_size bytes in size. Re-downloading.."
        rm ../models/realesrgan/RealESRGAN_x4plus_anime_6B.pth
    fi
fi

if [ ! -f "../models/realesrgan/RealESRGAN_x4plus_anime_6B.pth" ]; then
    echo "Downloading data files (weights) for ESRGAN (Resolution Upscaling) x4plus_anime.."

    curl -L -k https://github.com/xinntao/Real-ESRGAN/releases/download/v0.2.2.4/RealESRGAN_x4plus_anime_6B.pth > ../models/realesrgan/RealESRGAN_x4plus_anime_6B.pth

    if [ -f "../models/realesrgan/RealESRGAN_x4plus_anime_6B.pth" ]; then
        model_size=`filesize "../models/realesrgan/RealESRGAN_x4plus_anime_6B.pth"`
        if [ ! "$model_size" -eq "17938799" ]; then
            fail "The downloaded ESRGAN x4plus_anime model file was invalid! Bytes downloaded: $model_size"
        fi
    else
        fail "Error downloading the data files (weights) for ESRGAN (Resolution Upscaling) x4plus_anime."
    fi
fi


if [ -f "../models/vae/vae-ft-mse-840000-ema-pruned.ckpt" ]; then
    model_size=`filesize "../models/vae/vae-ft-mse-840000-ema-pruned.ckpt"`

    if [ "$model_size" -eq "334695179" ]; then
        echo "Data files (weights) necessary for the default VAE (sd-vae-ft-mse-original) were already downloaded"
    else
        printf "\n\nThe model file present at models/vae/vae-ft-mse-840000-ema-pruned.ckpt is invalid. It is only $model_size bytes in size. Re-downloading.."
        rm ../models/vae/vae-ft-mse-840000-ema-pruned.ckpt
    fi
fi

if [ ! -f "../models/vae/vae-ft-mse-840000-ema-pruned.ckpt" ]; then
    echo "Downloading data files (weights) for the default VAE (sd-vae-ft-mse-original).."

    curl -L -k https://huggingface.co/stabilityai/sd-vae-ft-mse-original/resolve/main/vae-ft-mse-840000-ema-pruned.ckpt > ../models/vae/vae-ft-mse-840000-ema-pruned.ckpt

    if [ -f "../models/vae/vae-ft-mse-840000-ema-pruned.ckpt" ]; then
        model_size=`filesize "../models/vae/vae-ft-mse-840000-ema-pruned.ckpt"`
        if [ ! "$model_size" -eq "334695179" ]; then
            printf "\n\nError: The downloaded default VAE (sd-vae-ft-mse-original) file was invalid! Bytes downloaded: $model_size\n\n"
            printf "\n\nError downloading the data files (weights) for the default VAE (sd-vae-ft-mse-original). Sorry about that, please try to:\n  1. Run this installer again.\n  2. If that doesn't fix it, please try the common troubleshooting steps at https://github.com/cmdr2/stable-diffusion-ui/wiki/Troubleshooting\n  3. If those steps don't help, please copy *all* the error messages in this window, and ask the community at https://discord.com/invite/u9yhsFmEkB\n  4. If that doesn't solve the problem, please file an issue at https://github.com/cmdr2/stable-diffusion-ui/issues\nThanks!\n\n"
            read -p "Press any key to continue"
            exit
        fi
    else
        printf "\n\nError downloading the data files (weights) for the default VAE (sd-vae-ft-mse-original). Sorry about that, please try to:\n  1. Run this installer again.\n  2. If that doesn't fix it, please try the common troubleshooting steps at https://github.com/cmdr2/stable-diffusion-ui/wiki/Troubleshooting\n  3. If those steps don't help, please copy *all* the error messages in this window, and ask the community at https://discord.com/invite/u9yhsFmEkB\n  4. If that doesn't solve the problem, please file an issue at https://github.com/cmdr2/stable-diffusion-ui/issues\nThanks!\n\n"
        read -p "Press any key to continue"
        exit
    fi
fi

if [ `grep -c sd_install_complete ../scripts/install_status.txt` -gt "0" ]; then
    echo sd_weights_downloaded >> ../scripts/install_status.txt
    echo sd_install_complete >> ../scripts/install_status.txt
fi

printf "\n\nEasy Diffusion installation complete, starting the server!\n\n"

SD_PATH=`pwd`

export PYTORCH_ENABLE_MPS_FALLBACK=1
export PYTHONPATH="$INSTALL_ENV_DIR/lib/python3.8/site-packages"
echo "PYTHONPATH=$PYTHONPATH"

which python
python --version

cd ..
export SD_UI_PATH=`pwd`/ui
cd stable-diffusion

uvicorn main:server_api --app-dir "$SD_UI_PATH" --port ${SD_UI_BIND_PORT:-9000} --host ${SD_UI_BIND_IP:-0.0.0.0} --log-level error

read -p "Press any key to continue"<|MERGE_RESOLUTION|>--- conflicted
+++ resolved
@@ -83,23 +83,7 @@
 
 
 # install torch and torchvision
-<<<<<<< HEAD
 if python ../scripts/check_modules.py torch==$TORCH_VERSION torchvision==$TORCHVISION_VERSION; then
-=======
-if python ../scripts/check_modules.py torch torchvision; then
-    # temp fix for installations that installed torch 2.0 by mistake
-    if [ "$OS_NAME" == "linux" ]; then
-        # Check for AMD and NVIDIA dGPUs, always preferring an NVIDIA GPU if available
-        if [ "$HAS_NVIDIA" != "yes" -a "$HAS_AMD" = "yes" ]; then
-            python -m pip install --upgrade torch torchvision --extra-index-url "https://download.pytorch.org/whl/rocm5.4.2" -q || fail "Installation of torch and torchvision for AMD failed"
-        else
-            python -m pip install --upgrade torch==1.13.1+cu116 torchvision==0.14.1+cu116 --extra-index-url "https://download.pytorch.org/whl/cu116" -q || fail "Installation of torch and torchvision for CUDA failed"
-        fi
-    elif [ "$OS_NAME" == "macos" ]; then
-        python -m pip install --upgrade torch==1.13.1 torchvision==0.14.1 -q
-    fi
-
->>>>>>> e7dc41e2
     echo "torch and torchvision have already been installed."
 else
     echo "Installing torch and torchvision.."
@@ -107,27 +91,10 @@
     export PYTHONNOUSERSITE=1
     export PYTHONPATH="$INSTALL_ENV_DIR/lib/python3.8/site-packages"
 
-<<<<<<< HEAD
     if python -m pip install --upgrade torch==$TORCH_VERSION torchvision==$TORCHVISION_VERSION ; then
         echo "Installed."
     else
         fail "torch install failed"
-=======
-    if [ "$OS_NAME" == "linux" ]; then
-        # Check for AMD and NVIDIA dGPUs, always preferring an NVIDIA GPU if available
-        if [ "$HAS_NVIDIA" != "yes" -a "$HAS_AMD" = "yes" ]; then
-            python -m pip install --upgrade torch torchvision --extra-index-url "https://download.pytorch.org/whl/rocm5.4.2"  || fail "Installation of torch and torchvision for ROCm failed"
-        else
-            python -m pip install --upgrade torch==1.13.1+cu116 torchvision==0.14.1+cu116 --extra-index-url "https://download.pytorch.org/whl/cu116" || fail "Installation of torch and torchvision for CUDA failed"
-        fi
-        echo "Installed."
-    elif [ "$OS_NAME" == "macos" ]; then
-        if python -m pip install --upgrade torch==1.13.1 torchvision==0.14.1 ; then
-            echo "Installed."
-        else
-            fail "torch install failed"
-        fi
->>>>>>> e7dc41e2
     fi
 fi
 

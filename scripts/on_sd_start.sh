--- conflicted
+++ resolved
@@ -95,11 +95,7 @@
         export PYTHONNOUSERSITE=1
         export PYTHONPATH="$INSTALL_ENV_DIR/lib/python3.8/site-packages"
 
-<<<<<<< HEAD
-        python -m pip install --upgrade sdkit==1.0.72 -q
-=======
         python -m pip install --upgrade sdkit==$SDKIT_VERSION -q
->>>>>>> f2b5843e
     fi
 else
     echo "Installing sdkit: https://pypi.org/project/sdkit/"
@@ -107,11 +103,7 @@
     export PYTHONNOUSERSITE=1
     export PYTHONPATH="$INSTALL_ENV_DIR/lib/python3.8/site-packages"
 
-<<<<<<< HEAD
-    if python -m pip install sdkit==1.0.72 ; then
-=======
     if python -m pip install sdkit==$SDKIT_VERSION ; then
->>>>>>> f2b5843e
         echo "Installed."
     else
         fail "sdkit install failed"

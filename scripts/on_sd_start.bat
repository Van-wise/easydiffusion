@echo off

@REM Caution, this file will make your eyes and brain bleed. It's such an unholy mess.
@REM Note to self: Please rewrite this in Python. For the sake of your own sanity.

@copy sd-ui-files\scripts\on_env_start.bat scripts\ /Y
@copy sd-ui-files\scripts\bootstrap.bat scripts\ /Y
@copy sd-ui-files\scripts\check_modules.py scripts\ /Y

if exist "%cd%\profile" (
    set USERPROFILE=%cd%\profile
)

@rem set the correct installer path (current vs legacy)
if exist "%cd%\installer_files\env" (
    set INSTALL_ENV_DIR=%cd%\installer_files\env
)
if exist "%cd%\stable-diffusion\env" (
    set INSTALL_ENV_DIR=%cd%\stable-diffusion\env
)

@mkdir tmp
@set TMP=%cd%\tmp
@set TEMP=%cd%\tmp

@rem activate the installer env
call conda activate
@if "%ERRORLEVEL%" NEQ "0" (
       @echo. & echo "Error activating conda for Easy Diffusion. Sorry about that, please try to:" & echo "  1. Run this installer again." & echo "  2. If that doesn't fix it, please try the common troubleshooting steps at https://github.com/cmdr2/stable-diffusion-ui/wiki/Troubleshooting" & echo "  3. If those steps don't help, please copy *all* the error messages in this window, and ask the community at https://discord.com/invite/u9yhsFmEkB" & echo "  4. If that doesn't solve the problem, please file an issue at https://github.com/cmdr2/stable-diffusion-ui/issues" & echo "Thanks!" & echo.
       pause
       exit /b
)

@REM remove the old version of the dev console script, if it's still present
if exist "Open Developer Console.cmd" del "Open Developer Console.cmd"

@call python -c "import os; import shutil; frm = 'sd-ui-files\\ui\\hotfix\\9c24e6cd9f499d02c4f21a033736dabd365962dc80fe3aeb57a8f85ea45a20a3.26fead7ea4f0f843f6eb4055dfd25693f1a71f3c6871b184042d4b126244e142'; dst = os.path.join(os.path.expanduser('~'), '.cache', 'huggingface', 'transformers', '9c24e6cd9f499d02c4f21a033736dabd365962dc80fe3aeb57a8f85ea45a20a3.26fead7ea4f0f843f6eb4055dfd25693f1a71f3c6871b184042d4b126244e142'); shutil.copyfile(frm, dst) if os.path.exists(dst) else print(''); print('Hotfixed broken JSON file from OpenAI');"

@rem create the stable-diffusion folder, to work with legacy installations
if not exist "stable-diffusion" mkdir stable-diffusion
cd stable-diffusion

@rem activate the old stable-diffusion env, if it exists
if exist "env" (
    call conda activate .\env
)

@rem disable the legacy src and ldm folder (otherwise this prevents installing gfpgan and realesrgan)
if exist src rename src src-old
if exist ldm rename ldm ldm-old

if not exist "..\models\stable-diffusion" mkdir "..\models\stable-diffusion"
if not exist "..\models\gfpgan" mkdir "..\models\gfpgan"
if not exist "..\models\realesrgan" mkdir "..\models\realesrgan"
if not exist "..\models\vae" mkdir "..\models\vae"

@rem migrate the legacy models to the correct path (if already downloaded)
if exist "sd-v1-4.ckpt" move sd-v1-4.ckpt ..\models\stable-diffusion\
if exist "custom-model.ckpt" move custom-model.ckpt ..\models\stable-diffusion\
if exist "GFPGANv1.3.pth" move GFPGANv1.3.pth ..\models\gfpgan\
if exist "RealESRGAN_x4plus.pth" move RealESRGAN_x4plus.pth ..\models\realesrgan\
if exist "RealESRGAN_x4plus_anime_6B.pth" move RealESRGAN_x4plus_anime_6B.pth ..\models\realesrgan\

if not exist "%INSTALL_ENV_DIR%\DLLs\libssl-1_1-x64.dll"    copy "%INSTALL_ENV_DIR%\Library\bin\libssl-1_1-x64.dll"    "%INSTALL_ENV_DIR%\DLLs\"
if not exist "%INSTALL_ENV_DIR%\DLLs\libcrypto-1_1-x64.dll" copy "%INSTALL_ENV_DIR%\Library\bin\libcrypto-1_1-x64.dll" "%INSTALL_ENV_DIR%\DLLs\"

@rem install torch and torchvision
call python ..\scripts\check_modules.py torch torchvision
if "%ERRORLEVEL%" EQU "0" (
    echo "torch and torchvision have already been installed."
) else (
    echo "Installing torch and torchvision.."

    @REM prevent from using packages from the user's home directory, to avoid conflicts
    set PYTHONNOUSERSITE=1
    set PYTHONPATH=%INSTALL_ENV_DIR%\lib\site-packages

    call python -m pip install --upgrade torch torchvision --extra-index-url https://download.pytorch.org/whl/cu116 || (
        echo "Error installing torch. Sorry about that, please try to:" & echo "  1. Run this installer again." & echo "  2. If that doesn't fix it, please try the common troubleshooting steps at https://github.com/cmdr2/stable-diffusion-ui/wiki/Troubleshooting" & echo "  3. If those steps don't help, please copy *all* the error messages in this window, and ask the community at https://discord.com/invite/u9yhsFmEkB" & echo "  4. If that doesn't solve the problem, please file an issue at https://github.com/cmdr2/stable-diffusion-ui/issues" & echo "Thanks!"
        pause
        exit /b
    )
)

set PATH=C:\Windows\System32;%PATH%

@rem install/upgrade sdkit
call python ..\scripts\check_modules.py sdkit sdkit.models ldm transformers numpy antlr4 gfpgan realesrgan
if "%ERRORLEVEL%" EQU "0" (
    echo "sdkit is already installed."

    @rem skip sdkit upgrade if in developer-mode
    if not exist "..\src\sdkit" (
        @REM prevent from using packages from the user's home directory, to avoid conflicts
        set PYTHONNOUSERSITE=1
        set PYTHONPATH=%INSTALL_ENV_DIR%\lib\site-packages

<<<<<<< HEAD
        call python -m pip install --upgrade sdkit==1.0.43 -q || (
=======
        call python -m pip install --upgrade sdkit==1.0.35 -q || (
>>>>>>> 91c4b586
            echo "Error updating sdkit"
        )
    )
) else (
    echo "Installing sdkit: https://pypi.org/project/sdkit/"

    @REM prevent from using packages from the user's home directory, to avoid conflicts
    set PYTHONNOUSERSITE=1
    set PYTHONPATH=%INSTALL_ENV_DIR%\lib\site-packages

    call python -m pip install sdkit==1.0.35 || (
        echo "Error installing sdkit. Sorry about that, please try to:" & echo "  1. Run this installer again." & echo "  2. If that doesn't fix it, please try the common troubleshooting steps at https://github.com/cmdr2/stable-diffusion-ui/wiki/Troubleshooting" & echo "  3. If those steps don't help, please copy *all* the error messages in this window, and ask the community at https://discord.com/invite/u9yhsFmEkB" & echo "  4. If that doesn't solve the problem, please file an issue at https://github.com/cmdr2/stable-diffusion-ui/issues" & echo "Thanks!"
        pause
        exit /b
    )
)

call python -c "from importlib.metadata import version; print('sdkit version:', version('sdkit'))"

@rem upgrade stable-diffusion-sdkit
<<<<<<< HEAD
call python -m pip install --upgrade stable-diffusion-sdkit==2.1.3 -q || (
=======
call python -m pip install --upgrade stable-diffusion-sdkit==2.1.1 -q || (
>>>>>>> 91c4b586
    echo "Error updating stable-diffusion-sdkit"
)
call python -c "from importlib.metadata import version; print('stable-diffusion version:', version('stable-diffusion-sdkit'))"

@rem install rich
call python ..\scripts\check_modules.py rich
if "%ERRORLEVEL%" EQU "0" (
    echo "rich has already been installed."
) else (
    echo "Installing rich.."

    set PYTHONNOUSERSITE=1
    set PYTHONPATH=%INSTALL_ENV_DIR%\lib\site-packages

    call python -m pip install rich || (
        echo "Error installing rich. Sorry about that, please try to:" & echo "  1. Run this installer again." & echo "  2. If that doesn't fix it, please try the common troubleshooting steps at https://github.com/cmdr2/stable-diffusion-ui/wiki/Troubleshooting" & echo "  3. If those steps don't help, please copy *all* the error messages in this window, and ask the community at https://discord.com/invite/u9yhsFmEkB" & echo "  4. If that doesn't solve the problem, please file an issue at https://github.com/cmdr2/stable-diffusion-ui/issues" & echo "Thanks!"
        pause
        exit /b
    )
)

set PATH=C:\Windows\System32;%PATH%

call python ..\scripts\check_modules.py uvicorn fastapi
@if "%ERRORLEVEL%" EQU "0" (
    echo "Packages necessary for Easy Diffusion were already installed"
) else (
    @echo. & echo "Downloading packages necessary for Easy Diffusion..." & echo.

    set PYTHONNOUSERSITE=1
    set PYTHONPATH=%INSTALL_ENV_DIR%\lib\site-packages

    @call conda install -c conda-forge -y uvicorn fastapi || (
        echo "Error installing the packages necessary for Easy Diffusion. Sorry about that, please try to:" & echo "  1. Run this installer again." & echo "  2. If that doesn't fix it, please try the common troubleshooting steps at https://github.com/cmdr2/stable-diffusion-ui/wiki/Troubleshooting" & echo "  3. If those steps don't help, please copy *all* the error messages in this window, and ask the community at https://discord.com/invite/u9yhsFmEkB" & echo "  4. If that doesn't solve the problem, please file an issue at https://github.com/cmdr2/stable-diffusion-ui/issues" & echo "Thanks!"
        pause
        exit /b
    )
)

call WHERE uvicorn > .tmp
@>nul findstr /m "uvicorn" .tmp
@if "%ERRORLEVEL%" NEQ "0" (
    @echo. & echo "UI packages not found! Sorry about that, please try to:" & echo "  1. Run this installer again." & echo "  2. If that doesn't fix it, please try the common troubleshooting steps at https://github.com/cmdr2/stable-diffusion-ui/wiki/Troubleshooting" & echo "  3. If those steps don't help, please copy *all* the error messages in this window, and ask the community at https://discord.com/invite/u9yhsFmEkB" & echo "  4. If that doesn't solve the problem, please file an issue at https://github.com/cmdr2/stable-diffusion-ui/issues" & echo "Thanks!" & echo.
    pause
    exit /b
)

@>nul findstr /m "conda_sd_ui_deps_installed" ..\scripts\install_status.txt
@if "%ERRORLEVEL%" NEQ "0" (
    @echo conda_sd_ui_deps_installed >> ..\scripts\install_status.txt
)

@if exist "..\models\stable-diffusion\sd-v1-4.ckpt" (
    for %%I in ("..\models\stable-diffusion\sd-v1-4.ckpt") do if "%%~zI" EQU "4265380512" (
        echo "Data files (weights) necessary for Stable Diffusion were already downloaded. Using the HuggingFace 4 GB Model."
    ) else (
        for %%J in ("..\models\stable-diffusion\sd-v1-4.ckpt") do if "%%~zJ" EQU "7703807346" (
            echo "Data files (weights) necessary for Stable Diffusion were already downloaded. Using the HuggingFace 7 GB Model."
        ) else (
            for %%K in ("..\models\stable-diffusion\sd-v1-4.ckpt") do if "%%~zK" EQU "7703810927" (
                echo "Data files (weights) necessary for Stable Diffusion were already downloaded. Using the Waifu Model."
            ) else (
                echo. & echo "The model file present at models\stable-diffusion\sd-v1-4.ckpt is invalid. It is only %%~zK bytes in size. Re-downloading.." & echo.
                del "..\models\stable-diffusion\sd-v1-4.ckpt"
            )
        )
    )
)

@if not exist "..\models\stable-diffusion\sd-v1-4.ckpt" (
    @echo. & echo "Downloading data files (weights) for Stable Diffusion.." & echo.

    @call curl -L -k https://huggingface.co/CompVis/stable-diffusion-v-1-4-original/resolve/main/sd-v1-4.ckpt > ..\models\stable-diffusion\sd-v1-4.ckpt

    @if exist "..\models\stable-diffusion\sd-v1-4.ckpt" (
        for %%I in ("..\models\stable-diffusion\sd-v1-4.ckpt") do if "%%~zI" NEQ "4265380512" (
            echo. & echo "Error: The downloaded model file was invalid! Bytes downloaded: %%~zI" & echo.
            echo. & echo "Error downloading the data files (weights) for Stable Diffusion. Sorry about that, please try to:" & echo "  1. Run this installer again." & echo "  2. If that doesn't fix it, please try the common troubleshooting steps at https://github.com/cmdr2/stable-diffusion-ui/wiki/Troubleshooting" & echo "  3. If those steps don't help, please copy *all* the error messages in this window, and ask the community at https://discord.com/invite/u9yhsFmEkB" & echo "  4. If that doesn't solve the problem, please file an issue at https://github.com/cmdr2/stable-diffusion-ui/issues" & echo "Thanks!" & echo.
            pause
            exit /b
        )
    ) else (
        @echo. & echo "Error downloading the data files (weights) for Stable Diffusion. Sorry about that, please try to:" & echo "  1. Run this installer again." & echo "  2. If that doesn't fix it, please try the common troubleshooting steps at https://github.com/cmdr2/stable-diffusion-ui/wiki/Troubleshooting" & echo "  3. If those steps don't help, please copy *all* the error messages in this window, and ask the community at https://discord.com/invite/u9yhsFmEkB" & echo "  4. If that doesn't solve the problem, please file an issue at https://github.com/cmdr2/stable-diffusion-ui/issues" & echo "Thanks!" & echo.
        pause
        exit /b
    )
)



@if exist "..\models\gfpgan\GFPGANv1.3.pth" (
    for %%I in ("..\models\gfpgan\GFPGANv1.3.pth") do if "%%~zI" EQU "348632874" (
        echo "Data files (weights) necessary for GFPGAN (Face Correction) were already downloaded"
    ) else (
        echo. & echo "The GFPGAN model file present at models\gfpgan\GFPGANv1.3.pth is invalid. It is only %%~zI bytes in size. Re-downloading.." & echo.
        del "..\models\gfpgan\GFPGANv1.3.pth"
    )
)

@if not exist "..\models\gfpgan\GFPGANv1.3.pth" (
    @echo. & echo "Downloading data files (weights) for GFPGAN (Face Correction).." & echo.

    @call curl -L -k https://github.com/TencentARC/GFPGAN/releases/download/v1.3.0/GFPGANv1.3.pth > ..\models\gfpgan\GFPGANv1.3.pth

    @if exist "..\models\gfpgan\GFPGANv1.3.pth" (
        for %%I in ("..\models\gfpgan\GFPGANv1.3.pth") do if "%%~zI" NEQ "348632874" (
            echo. & echo "Error: The downloaded GFPGAN model file was invalid! Bytes downloaded: %%~zI" & echo.
            echo. & echo "Error downloading the data files (weights) for GFPGAN (Face Correction). Sorry about that, please try to:" & echo "  1. Run this installer again." & echo "  2. If that doesn't fix it, please try the common troubleshooting steps at https://github.com/cmdr2/stable-diffusion-ui/wiki/Troubleshooting" & echo "  3. If those steps don't help, please copy *all* the error messages in this window, and ask the community at https://discord.com/invite/u9yhsFmEkB" & echo "  4. If that doesn't solve the problem, please file an issue at https://github.com/cmdr2/stable-diffusion-ui/issues" & echo "Thanks!" & echo.
            pause
            exit /b
        )
    ) else (
        @echo. & echo "Error downloading the data files (weights) for GFPGAN (Face Correction). Sorry about that, please try to:" & echo "  1. Run this installer again." & echo "  2. If that doesn't fix it, please try the common troubleshooting steps at https://github.com/cmdr2/stable-diffusion-ui/wiki/Troubleshooting" & echo "  3. If those steps don't help, please copy *all* the error messages in this window, and ask the community at https://discord.com/invite/u9yhsFmEkB" & echo "  4. If that doesn't solve the problem, please file an issue at https://github.com/cmdr2/stable-diffusion-ui/issues" & echo "Thanks!" & echo.
        pause
        exit /b
    )
)



@if exist "..\models\realesrgan\RealESRGAN_x4plus.pth" (
    for %%I in ("..\models\realesrgan\RealESRGAN_x4plus.pth") do if "%%~zI" EQU "67040989" (
        echo "Data files (weights) necessary for ESRGAN (Resolution Upscaling) x4plus were already downloaded"
    ) else (
        echo. & echo "The RealESRGAN model file present at models\realesrgan\RealESRGAN_x4plus.pth is invalid. It is only %%~zI bytes in size. Re-downloading.." & echo.
        del "..\models\realesrgan\RealESRGAN_x4plus.pth"
    )
)

@if not exist "..\models\realesrgan\RealESRGAN_x4plus.pth" (
    @echo. & echo "Downloading data files (weights) for ESRGAN (Resolution Upscaling) x4plus.." & echo.

    @call curl -L -k https://github.com/xinntao/Real-ESRGAN/releases/download/v0.1.0/RealESRGAN_x4plus.pth > ..\models\realesrgan\RealESRGAN_x4plus.pth

    @if exist "..\models\realesrgan\RealESRGAN_x4plus.pth" (
        for %%I in ("..\models\realesrgan\RealESRGAN_x4plus.pth") do if "%%~zI" NEQ "67040989" (
            echo. & echo "Error: The downloaded ESRGAN x4plus model file was invalid! Bytes downloaded: %%~zI" & echo.
            echo. & echo "Error downloading the data files (weights) for ESRGAN (Resolution Upscaling) x4plus. Sorry about that, please try to:" & echo "  1. Run this installer again." & echo "  2. If that doesn't fix it, please try the common troubleshooting steps at https://github.com/cmdr2/stable-diffusion-ui/wiki/Troubleshooting" & echo "  3. If those steps don't help, please copy *all* the error messages in this window, and ask the community at https://discord.com/invite/u9yhsFmEkB" & echo "  4. If that doesn't solve the problem, please file an issue at https://github.com/cmdr2/stable-diffusion-ui/issues" & echo "Thanks!" & echo.
            pause
            exit /b
        )
    ) else (
        @echo. & echo "Error downloading the data files (weights) for ESRGAN (Resolution Upscaling) x4plus. Sorry about that, please try to:" & echo "  1. Run this installer again." & echo "  2. If that doesn't fix it, please try the common troubleshooting steps at https://github.com/cmdr2/stable-diffusion-ui/wiki/Troubleshooting" & echo "  3. If those steps don't help, please copy *all* the error messages in this window, and ask the community at https://discord.com/invite/u9yhsFmEkB" & echo "  4. If that doesn't solve the problem, please file an issue at https://github.com/cmdr2/stable-diffusion-ui/issues" & echo "Thanks!" & echo.
        pause
        exit /b
    )
)



@if exist "..\models\realesrgan\RealESRGAN_x4plus_anime_6B.pth" (
    for %%I in ("..\models\realesrgan\RealESRGAN_x4plus_anime_6B.pth") do if "%%~zI" EQU "17938799" (
        echo "Data files (weights) necessary for ESRGAN (Resolution Upscaling) x4plus_anime were already downloaded"
    ) else (
        echo. & echo "The RealESRGAN model file present at models\realesrgan\RealESRGAN_x4plus_anime_6B.pth is invalid. It is only %%~zI bytes in size. Re-downloading.." & echo.
        del "..\models\realesrgan\RealESRGAN_x4plus_anime_6B.pth"
    )
)

@if not exist "..\models\realesrgan\RealESRGAN_x4plus_anime_6B.pth" (
    @echo. & echo "Downloading data files (weights) for ESRGAN (Resolution Upscaling) x4plus_anime.." & echo.

    @call curl -L -k https://github.com/xinntao/Real-ESRGAN/releases/download/v0.2.2.4/RealESRGAN_x4plus_anime_6B.pth > ..\models\realesrgan\RealESRGAN_x4plus_anime_6B.pth

    @if exist "..\models\realesrgan\RealESRGAN_x4plus_anime_6B.pth" (
        for %%I in ("..\models\realesrgan\RealESRGAN_x4plus_anime_6B.pth") do if "%%~zI" NEQ "17938799" (
            echo. & echo "Error: The downloaded ESRGAN x4plus_anime model file was invalid! Bytes downloaded: %%~zI" & echo.
            echo. & echo "Error downloading the data files (weights) for ESRGAN (Resolution Upscaling) x4plus_anime. Sorry about that, please try to:" & echo "  1. Run this installer again." & echo "  2. If that doesn't fix it, please try the common troubleshooting steps at https://github.com/cmdr2/stable-diffusion-ui/wiki/Troubleshooting" & echo "  3. If those steps don't help, please copy *all* the error messages in this window, and ask the community at https://discord.com/invite/u9yhsFmEkB" & echo "  4. If that doesn't solve the problem, please file an issue at https://github.com/cmdr2/stable-diffusion-ui/issues" & echo "Thanks!" & echo.
            pause
            exit /b
        )
    ) else (
        @echo. & echo "Error downloading the data files (weights) for ESRGAN (Resolution Upscaling) x4plus_anime. Sorry about that, please try to:" & echo "  1. Run this installer again." & echo "  2. If that doesn't fix it, please try the common troubleshooting steps at https://github.com/cmdr2/stable-diffusion-ui/wiki/Troubleshooting" & echo "  3. If those steps don't help, please copy *all* the error messages in this window, and ask the community at https://discord.com/invite/u9yhsFmEkB" & echo "  4. If that doesn't solve the problem, please file an issue at https://github.com/cmdr2/stable-diffusion-ui/issues" & echo "Thanks!" & echo.
        pause
        exit /b
    )
)



@if exist "..\models\vae\vae-ft-mse-840000-ema-pruned.ckpt" (
    for %%I in ("..\models\vae\vae-ft-mse-840000-ema-pruned.ckpt") do if "%%~zI" EQU "334695179" (
        echo "Data files (weights) necessary for the default VAE (sd-vae-ft-mse-original) were already downloaded"
    ) else (
        echo. & echo "The default VAE (sd-vae-ft-mse-original) file present at models\vae\vae-ft-mse-840000-ema-pruned.ckpt is invalid. It is only %%~zI bytes in size. Re-downloading.." & echo.
        del "..\models\vae\vae-ft-mse-840000-ema-pruned.ckpt"
    )
)

@if not exist "..\models\vae\vae-ft-mse-840000-ema-pruned.ckpt" (
    @echo. & echo "Downloading data files (weights) for the default VAE (sd-vae-ft-mse-original).." & echo.

    @call curl -L -k https://huggingface.co/stabilityai/sd-vae-ft-mse-original/resolve/main/vae-ft-mse-840000-ema-pruned.ckpt > ..\models\vae\vae-ft-mse-840000-ema-pruned.ckpt

    @if exist "..\models\vae\vae-ft-mse-840000-ema-pruned.ckpt" (
        for %%I in ("..\models\vae\vae-ft-mse-840000-ema-pruned.ckpt") do if "%%~zI" NEQ "334695179" (
            echo. & echo "Error: The downloaded default VAE (sd-vae-ft-mse-original) file was invalid! Bytes downloaded: %%~zI" & echo.
            echo. & echo "Error downloading the data files (weights) for the default VAE (sd-vae-ft-mse-original). Sorry about that, please try to:" & echo "  1. Run this installer again." & echo "  2. If that doesn't fix it, please try the common troubleshooting steps at https://github.com/cmdr2/stable-diffusion-ui/wiki/Troubleshooting" & echo "  3. If those steps don't help, please copy *all* the error messages in this window, and ask the community at https://discord.com/invite/u9yhsFmEkB" & echo "  4. If that doesn't solve the problem, please file an issue at https://github.com/cmdr2/stable-diffusion-ui/issues" & echo "Thanks!" & echo.
            pause
            exit /b
        )
    ) else (
        @echo. & echo "Error downloading the data files (weights) for the default VAE (sd-vae-ft-mse-original). Sorry about that, please try to:" & echo "  1. Run this installer again." & echo "  2. If that doesn't fix it, please try the common troubleshooting steps at https://github.com/cmdr2/stable-diffusion-ui/wiki/Troubleshooting" & echo "  3. If those steps don't help, please copy *all* the error messages in this window, and ask the community at https://discord.com/invite/u9yhsFmEkB" & echo "  4. If that doesn't solve the problem, please file an issue at https://github.com/cmdr2/stable-diffusion-ui/issues" & echo "Thanks!" & echo.
        pause
        exit /b
    )
)

@>nul findstr /m "sd_install_complete" ..\scripts\install_status.txt
@if "%ERRORLEVEL%" NEQ "0" (
    @echo sd_weights_downloaded >> ..\scripts\install_status.txt
    @echo sd_install_complete >> ..\scripts\install_status.txt
)

@echo. & echo "Easy Diffusion installation complete! Starting the server!" & echo.

@set SD_DIR=%cd%

set PYTHONPATH=%INSTALL_ENV_DIR%\lib\site-packages
echo PYTHONPATH=%PYTHONPATH%

call where python
call python --version

@cd ..
@set SD_UI_PATH=%cd%\ui
@cd stable-diffusion

@rem set any overrides
set HF_HUB_DISABLE_SYMLINKS_WARNING=true

@if NOT DEFINED SD_UI_BIND_PORT set SD_UI_BIND_PORT=9000
@if NOT DEFINED SD_UI_BIND_IP set SD_UI_BIND_IP=0.0.0.0
@uvicorn main:server_api --app-dir "%SD_UI_PATH%" --port %SD_UI_BIND_PORT% --host %SD_UI_BIND_IP% --log-level error


@pause<|MERGE_RESOLUTION|>--- conflicted
+++ resolved
@@ -95,11 +95,7 @@
         set PYTHONNOUSERSITE=1
         set PYTHONPATH=%INSTALL_ENV_DIR%\lib\site-packages
 
-<<<<<<< HEAD
         call python -m pip install --upgrade sdkit==1.0.43 -q || (
-=======
-        call python -m pip install --upgrade sdkit==1.0.35 -q || (
->>>>>>> 91c4b586
             echo "Error updating sdkit"
         )
     )
@@ -110,7 +106,7 @@
     set PYTHONNOUSERSITE=1
     set PYTHONPATH=%INSTALL_ENV_DIR%\lib\site-packages
 
-    call python -m pip install sdkit==1.0.35 || (
+    call python -m pip install sdkit==1.0.43 || (
         echo "Error installing sdkit. Sorry about that, please try to:" & echo "  1. Run this installer again." & echo "  2. If that doesn't fix it, please try the common troubleshooting steps at https://github.com/cmdr2/stable-diffusion-ui/wiki/Troubleshooting" & echo "  3. If those steps don't help, please copy *all* the error messages in this window, and ask the community at https://discord.com/invite/u9yhsFmEkB" & echo "  4. If that doesn't solve the problem, please file an issue at https://github.com/cmdr2/stable-diffusion-ui/issues" & echo "Thanks!"
         pause
         exit /b
@@ -120,11 +116,7 @@
 call python -c "from importlib.metadata import version; print('sdkit version:', version('sdkit'))"
 
 @rem upgrade stable-diffusion-sdkit
-<<<<<<< HEAD
 call python -m pip install --upgrade stable-diffusion-sdkit==2.1.3 -q || (
-=======
-call python -m pip install --upgrade stable-diffusion-sdkit==2.1.1 -q || (
->>>>>>> 91c4b586
     echo "Error updating stable-diffusion-sdkit"
 )
 call python -c "from importlib.metadata import version; print('stable-diffusion version:', version('stable-diffusion-sdkit'))"

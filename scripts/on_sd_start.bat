--- conflicted
+++ resolved
@@ -51,101 +51,7 @@
 if not exist "%INSTALL_ENV_DIR%\DLLs\libssl-1_1-x64.dll"    copy "%INSTALL_ENV_DIR%\Library\bin\libssl-1_1-x64.dll"    "%INSTALL_ENV_DIR%\DLLs\"
 if not exist "%INSTALL_ENV_DIR%\DLLs\libcrypto-1_1-x64.dll" copy "%INSTALL_ENV_DIR%\Library\bin\libcrypto-1_1-x64.dll" "%INSTALL_ENV_DIR%\DLLs\"
 
-<<<<<<< HEAD
-@rem install torch and torchvision
-call python ..\scripts\check_modules.py torch torchvision
-if "%ERRORLEVEL%" EQU "0" (
-    echo "torch and torchvision have already been installed."
-) else (
-    echo "Installing torch and torchvision.."
-
-    @REM prevent from using packages from the user's home directory, to avoid conflicts
-    set PYTHONNOUSERSITE=1
-    set PYTHONPATH=%INSTALL_ENV_DIR%\lib\site-packages
-
-    call python -m pip install --upgrade torch==1.13.1+cu116 torchvision==0.14.1+cu116 --extra-index-url https://download.pytorch.org/whl/cu116 || (
-        echo "Error installing torch. Sorry about that, please try to:" & echo "  1. Run this installer again." & echo "  2. If that doesn't fix it, please try the common troubleshooting steps at https://github.com/cmdr2/stable-diffusion-ui/wiki/Troubleshooting" & echo "  3. If those steps don't help, please copy *all* the error messages in this window, and ask the community at https://discord.com/invite/u9yhsFmEkB" & echo "  4. If that doesn't solve the problem, please file an issue at https://github.com/cmdr2/stable-diffusion-ui/issues" & echo "Thanks!"
-        pause
-        exit /b
-    )
-)
-
-set PATH=C:\Windows\System32;%PATH%
-
-@rem install/upgrade sdkit
-call python ..\scripts\check_modules.py sdkit sdkit.models ldm transformers numpy antlr4 gfpgan realesrgan
-if "%ERRORLEVEL%" EQU "0" (
-    echo "sdkit is already installed."
-
-    @rem skip sdkit upgrade if in developer-mode
-    if not exist "..\src\sdkit" (
-        @REM prevent from using packages from the user's home directory, to avoid conflicts
-        set PYTHONNOUSERSITE=1
-        set PYTHONPATH=%INSTALL_ENV_DIR%\lib\site-packages
-
-        call python -m pip install --upgrade sdkit==1.0.60 -q || (
-            echo "Error updating sdkit"
-        )
-    )
-) else (
-    echo "Installing sdkit: https://pypi.org/project/sdkit/"
-
-    @REM prevent from using packages from the user's home directory, to avoid conflicts
-    set PYTHONNOUSERSITE=1
-    set PYTHONPATH=%INSTALL_ENV_DIR%\lib\site-packages
-
-    call python -m pip install sdkit==1.0.60 || (
-        echo "Error installing sdkit. Sorry about that, please try to:" & echo "  1. Run this installer again." & echo "  2. If that doesn't fix it, please try the common troubleshooting steps at https://github.com/cmdr2/stable-diffusion-ui/wiki/Troubleshooting" & echo "  3. If those steps don't help, please copy *all* the error messages in this window, and ask the community at https://discord.com/invite/u9yhsFmEkB" & echo "  4. If that doesn't solve the problem, please file an issue at https://github.com/cmdr2/stable-diffusion-ui/issues" & echo "Thanks!"
-        pause
-        exit /b
-    )
-)
-
-call python -c "from importlib.metadata import version; print('sdkit version:', version('sdkit'))"
-
-@rem upgrade stable-diffusion-sdkit
-call python -m pip install --upgrade stable-diffusion-sdkit==2.1.4 -q || (
-    echo "Error updating stable-diffusion-sdkit"
-)
-call python -c "from importlib.metadata import version; print('stable-diffusion version:', version('stable-diffusion-sdkit'))"
-
-@rem install rich
-call python ..\scripts\check_modules.py rich
-if "%ERRORLEVEL%" EQU "0" (
-    echo "rich has already been installed."
-) else (
-    echo "Installing rich.."
-
-    set PYTHONNOUSERSITE=1
-    set PYTHONPATH=%INSTALL_ENV_DIR%\lib\site-packages
-
-    call python -m pip install rich || (
-        echo "Error installing rich. Sorry about that, please try to:" & echo "  1. Run this installer again." & echo "  2. If that doesn't fix it, please try the common troubleshooting steps at https://github.com/cmdr2/stable-diffusion-ui/wiki/Troubleshooting" & echo "  3. If those steps don't help, please copy *all* the error messages in this window, and ask the community at https://discord.com/invite/u9yhsFmEkB" & echo "  4. If that doesn't solve the problem, please file an issue at https://github.com/cmdr2/stable-diffusion-ui/issues" & echo "Thanks!"
-        pause
-        exit /b
-    )
-)
-
-@rem install ruamel.yaml
-call python ..\scripts\check_modules.py ruamel.yaml
-if "%ERRORLEVEL%" EQU "0" (
-    echo "ruamel.yaml has already been installed."
-) else (
-    echo "Installing ruamel.yaml.."
-
-    set PYTHONNOUSERSITE=1
-    set PYTHONPATH=%INSTALL_ENV_DIR%\lib\site-packages
-
-    call python -m pip install ruamel.yaml==0.17.21 || (
-        echo "Error installing ruamel.yaml. Sorry about that, please try to:" & echo "  1. Run this installer again." & echo "  2. If that doesn't fix it, please try the common troubleshooting steps at https://github.com/cmdr2/stable-diffusion-ui/wiki/Troubleshooting" & echo "  3. If those steps don't help, please copy *all* the error messages in this window, and ask the community at https://discord.com/invite/u9yhsFmEkB" & echo "  4. If that doesn't solve the problem, please file an issue at https://github.com/cmdr2/stable-diffusion-ui/issues" & echo "Thanks!"
-        pause
-        exit /b
-    )
-)
-
-=======
 @rem install or upgrade the required modules
->>>>>>> d56c23be
 set PATH=C:\Windows\System32;%PATH%
 
 @REM prevent from using packages from the user's home directory, to avoid conflicts

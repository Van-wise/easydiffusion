"""
This script checks and installs the required modules.

This script runs inside the legacy "stable-diffusion" folder

TODO - Maybe replace the bulk of this script with a call to `pip install -f requirements.txt`, with
a custom index URL depending on the platform.

"""

import os
from importlib.metadata import version as pkg_version
import platform
import traceback

os_name = platform.system()

modules_to_check = {
    "torch": ("1.11.0", "1.13.1", "2.0.0"),
    "torchvision": ("0.12.0", "0.14.1", "0.15.1"),
<<<<<<< HEAD
    "sdkit": "1.0.144",
=======
    "sdkit": "1.0.146",
>>>>>>> 2e3059a7
    "stable-diffusion-sdkit": "2.1.4",
    "rich": "12.6.0",
    "uvicorn": "0.19.0",
    "fastapi": "0.85.1",
    "pycloudflared": "0.2.0",
    "ruamel.yaml": "0.17.21",
    # "xformers": "0.0.16",
}
modules_to_log = ["torch", "torchvision", "sdkit", "stable-diffusion-sdkit"]


def version(module_name: str) -> str:
    try:
        return pkg_version(module_name)
    except:
        return None


def install(module_name: str, module_version: str):
    if module_name == "xformers" and (os_name == "Darwin" or is_amd_on_linux()):
        return

    index_url = None
    if module_name in ("torch", "torchvision"):
        module_version, index_url = apply_torch_install_overrides(module_version)

    if is_amd_on_linux():  # hack until AMD works properly on torch 2.0 (avoids black images on some cards)
        if module_name == "torch":
            module_version = "1.13.1+rocm5.2"
        elif module_name == "torchvision":
            module_version = "0.14.1+rocm5.2"
    elif os_name == "Darwin":
        if module_name == "torch":
            module_version = "1.13.1"
        elif module_name == "torchvision":
            module_version = "0.14.1"

    install_cmd = f"python -m pip install --upgrade {module_name}=={module_version}"
    if index_url:
        install_cmd += f" --index-url {index_url}"
    if module_name == "sdkit" and version("sdkit") is not None:
        install_cmd += " -q"

    print(">", install_cmd)
    os.system(install_cmd)


def init():
    for module_name, allowed_versions in modules_to_check.items():
        if os.path.exists(f"../src/{module_name}"):
            print(f"Skipping {module_name} update, since it's in developer/editable mode")
            continue

        allowed_versions, latest_version = get_allowed_versions(module_name, allowed_versions)

        requires_install = False
        if module_name in ("torch", "torchvision"):
            if version(module_name) is None:  # allow any torch version
                requires_install = True
            elif os_name == "Darwin" and (  # force mac to downgrade from torch 2.0
                version("torch").startswith("2.") or version("torchvision").startswith("0.15.")
            ):
                requires_install = True
        elif version(module_name) not in allowed_versions:
            requires_install = True

        if requires_install:
            try:
                install(module_name, latest_version)
            except:
                traceback.print_exc()
                fail(module_name)

        if module_name in modules_to_log:
            print(f"{module_name}: {version(module_name)}")


### utilities


def get_allowed_versions(module_name: str, allowed_versions: tuple):
    allowed_versions = (allowed_versions,) if isinstance(allowed_versions, str) else allowed_versions
    latest_version = allowed_versions[-1]

    if module_name in ("torch", "torchvision"):
        allowed_versions = include_cuda_versions(allowed_versions)

    return allowed_versions, latest_version


def apply_torch_install_overrides(module_version: str):
    index_url = None
    if os_name == "Windows":
        module_version += "+cu117"
        index_url = "https://download.pytorch.org/whl/cu117"
    elif is_amd_on_linux():
        index_url = "https://download.pytorch.org/whl/rocm5.2"

    return module_version, index_url


def include_cuda_versions(module_versions: tuple) -> tuple:
    "Adds CUDA-specific versions to the list of allowed version numbers"

    allowed_versions = tuple(module_versions)
    allowed_versions += tuple(f"{v}+cu116" for v in module_versions)
    allowed_versions += tuple(f"{v}+cu117" for v in module_versions)
    allowed_versions += tuple(f"{v}+rocm5.2" for v in module_versions)
    allowed_versions += tuple(f"{v}+rocm5.4.2" for v in module_versions)

    return allowed_versions


def is_amd_on_linux():
    if os_name == "Linux":
        try:
            with open("/proc/bus/pci/devices", "r") as f:
                device_info = f.read()
                if "amdgpu" in device_info and "nvidia" not in device_info:
                    return True
        except:
            return False

    return False


def fail(module_name):
    print(
        f"""Error installing {module_name}. Sorry about that, please try to:
1. Run this installer again.
2. If that doesn't fix it, please try the common troubleshooting steps at https://github.com/easydiffusion/easydiffusion/wiki/Troubleshooting
3. If those steps don't help, please copy *all* the error messages in this window, and ask the community at https://discord.com/invite/u9yhsFmEkB
4. If that doesn't solve the problem, please file an issue at https://github.com/easydiffusion/easydiffusion/issues
Thanks!"""
    )
    exit(1)


### start

init()<|MERGE_RESOLUTION|>--- conflicted
+++ resolved
@@ -18,11 +18,7 @@
 modules_to_check = {
     "torch": ("1.11.0", "1.13.1", "2.0.0"),
     "torchvision": ("0.12.0", "0.14.1", "0.15.1"),
-<<<<<<< HEAD
-    "sdkit": "1.0.144",
-=======
     "sdkit": "1.0.146",
->>>>>>> 2e3059a7
     "stable-diffusion-sdkit": "2.1.4",
     "rich": "12.6.0",
     "uvicorn": "0.19.0",

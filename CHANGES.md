--- conflicted
+++ resolved
@@ -19,19 +19,14 @@
 - Configuration to prevent the browser from opening on startup
 - Lots of minor bug fixes
 - A `What's New?` tab in the UI
-<<<<<<< HEAD
-- Button to retrieve the network addresses of the server in the systems setting dialog
+- Ask for a confimation before clearing the results pane or stopping a render task. The dialog can be skipped by holding down the shift key while clicking on the button.
+- Show the network addresses of the server in the systems setting dialog
 
 ### Detailed changelog
-* 2.4.14 - 23 Nov 2022 - Button to retrieve the network addresses of the server in the systems setting dialog
-=======
-- Ask for a confimation before clearing the results pane or stopping a render task. The dialog can be skipped by holding down the shift key while clicking on the button.
-
-### Detailed changelog
+* 2.4.17 - 30 Nov 2022 - Show the network addresses of the server in the systems setting dialog
 * 2.4.17 - 30 Nov 2022 - Confirm before stopping or clearing all the tasks
 * 2.4.16 - 29 Nov 2022 - Bug fixes for SD 2.0 - remove the need for patching, default to SD 1.4 model if trying to load an SD2 model in SD1.4.
 * 2.4.15 - 25 Nov 2022 - Experimental support for SD 2.0. Uses lots of memory, not optimized, probably GPU-only.
->>>>>>> f0b3bea4
 * 2.4.14 - 22 Nov 2022 - Change the backend to a custom fork of Stable Diffusion
 * 2.4.13 - 21 Nov 2022 - Change the modifier weight via mouse wheel, drag to reorder selected modifiers, and some more modifier-related fixes. Thanks @patriceac
 * 2.4.12 - 21 Nov 2022 - Another fix for improving how long images take to generate. Reduces the time taken for an enqueued task to start processing.

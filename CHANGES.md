--- conflicted
+++ resolved
@@ -1,10 +1,5 @@
 # What's new?
 
-<<<<<<< HEAD
-### 2.4.6
-* 16 Nov 2022 - Fix a regression in VRAM usage during startup, which caused 'Out of Memory' errors when starting on GPUs with 4gb (or less) VRAM
-* 16 Nov 2022 - Add Picklescan - a scanner for malicious model files. If it finds a malicious file, it will halt the web application and alert the user
-=======
 ## v2.4
 ### Major Changes
 - **Support for custom VAE models**. You can place your VAE files in the `models/vae` folder, and refresh the browser page to use them. More info: https://github.com/cmdr2/stable-diffusion-ui/wiki/VAE-Variational-Auto-Encoder
@@ -23,9 +18,9 @@
 - Configuration to prevent the browser from opening on startup
 - Lots of minor bug fixes
 - A `What's New?` tab in the UI
->>>>>>> f25d35fa
 
 ### Detailed changelog
+* 2.4.9 - 18 Nov 2022 - Add Picklescan - a scanner for malicious model files. If it finds a malicious file, it will halt the web application and alert the user. Thanks @JeLuf
 * 2.4.8 - 18 Nov 2022 - A `Use as Input` button to use the settings from a previously generated image task. Thanks @patriceac
 * 2.4.7 - 18 Nov 2022 - Don't crash if a VAE file fails to load
 * 2.4.7 - 17 Nov 2022 - Fix a bug where Face Correction (GFPGAN) would fail on cuda:N (i.e. GPUs other than cuda:0), as well as fail on CPU if the system had an incompatible GPU.
